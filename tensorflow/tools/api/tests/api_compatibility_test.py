--- conflicted
+++ resolved
@@ -82,6 +82,7 @@
 
   Filepath will be inside golden folder for api_version.
   """
+
   def _ReplaceCapsWithDash(matchobj):
     match = matchobj.group(0)
     return '-%s' % (match.lower())
@@ -94,22 +95,22 @@
 
 def _FileNameToKey(filename):
   """From a given filename, construct a key we use for api objects."""
+
   def _ReplaceDashWithCaps(matchobj):
     match = matchobj.group(0)
     return match[1].upper()
 
   base_filename = os.path.basename(filename)
   base_filename_without_ext = os.path.splitext(base_filename)[0]
-  api_object_key = re.sub(
-      '((-[a-z]){1})', _ReplaceDashWithCaps, base_filename_without_ext)
+  api_object_key = re.sub('((-[a-z]){1})', _ReplaceDashWithCaps,
+                          base_filename_without_ext)
   return api_object_key
 
 
 def _VerifyNoSubclassOfMessageVisitor(path, parent, unused_children):
   """A Visitor that crashes on subclasses of generated proto classes."""
   # If the traversed object is a proto Message class
-  if not (isinstance(parent, type) and
-          issubclass(parent, message.Message)):
+  if not (isinstance(parent, type) and issubclass(parent, message.Message)):
     return
   if parent is message.Message:
     return
@@ -123,11 +124,11 @@
 def _FilterNonCoreGoldenFiles(golden_file_list):
   """Filter out non-core API pbtxt files."""
   filtered_file_list = []
-  filtered_package_prefixes = [
-      'tensorflow.%s.' % p for p in _NON_CORE_PACKAGES]
+  filtered_package_prefixes = ['tensorflow.%s.' % p for p in _NON_CORE_PACKAGES]
   for f in golden_file_list:
-    if any([f.rsplit('/')[-1].startswith(pre)
-            for pre in filtered_package_prefixes]):
+    if any([
+        f.rsplit('/')[-1].startswith(pre) for pre in filtered_package_prefixes
+    ]):
       continue
     filtered_file_list.append(f)
   return filtered_file_list
@@ -139,14 +140,12 @@
     super(ApiCompatibilityTest, self).__init__(*args, **kwargs)
 
     golden_update_warning_filename = os.path.join(
-        resource_loader.get_root_dir_with_all_resources(),
-        _UPDATE_WARNING_FILE)
+        resource_loader.get_root_dir_with_all_resources(), _UPDATE_WARNING_FILE)
     self._update_golden_warning = file_io.read_file_to_string(
         golden_update_warning_filename)
 
     test_readme_filename = os.path.join(
-        resource_loader.get_root_dir_with_all_resources(),
-        _TEST_README_FILE)
+        resource_loader.get_root_dir_with_all_resources(), _TEST_README_FILE)
     self._test_readme_message = file_io.read_file_to_string(
         test_readme_filename)
 
@@ -160,15 +159,14 @@
     """Diff given dicts of protobufs and report differences a readable way.
 
     Args:
-      expected_dict: a dict of TFAPIObject protos constructed from golden
-          files.
+      expected_dict: a dict of TFAPIObject protos constructed from golden files.
       actual_dict: a ict of TFAPIObject protos constructed by reading from the
-          TF package linked to the test.
+        TF package linked to the test.
       verbose: Whether to log the full diffs, or simply report which files were
-          different.
+        different.
       update_goldens: Whether to update goldens when there are diffs found.
       additional_missing_object_message: Message to print when a symbol is
-          missing.
+        missing.
       api_version: TensorFlow API version to test.
     """
     diffs = []
@@ -256,8 +254,7 @@
     visitor = public_api.PublicAPIVisitor(_VerifyNoSubclassOfMessageVisitor)
     visitor.do_not_descend_map['tf'].append('contrib')
     if FLAGS.only_test_core_api:
-      visitor.do_not_descend_map['tf'].extend(
-          _NON_CORE_PACKAGES)
+      visitor.do_not_descend_map['tf'].extend(_NON_CORE_PACKAGES)
     traverse.traverse(tf_v2.compat.v1, visitor)
 
   def testNoSubclassOfMessageV2(self):
@@ -266,23 +263,22 @@
     visitor = public_api.PublicAPIVisitor(_VerifyNoSubclassOfMessageVisitor)
     visitor.do_not_descend_map['tf'].append('contrib')
     if FLAGS.only_test_core_api:
-      visitor.do_not_descend_map['tf'].extend(
-          _NON_CORE_PACKAGES)
+      visitor.do_not_descend_map['tf'].extend(_NON_CORE_PACKAGES)
     traverse.traverse(tf_v2, visitor)
 
-  def _checkBackwardsCompatibility(
-      self, root, golden_file_pattern, api_version,
-      additional_private_map=None):
+  def _checkBackwardsCompatibility(self,
+                                   root,
+                                   golden_file_pattern,
+                                   api_version,
+                                   additional_private_map=None):
     # Extract all API stuff.
     visitor = python_object_to_proto_visitor.PythonObjectToProtoVisitor()
 
     public_api_visitor = public_api.PublicAPIVisitor(visitor)
     public_api_visitor.private_map['tf'] = ['contrib']
-    public_api_visitor.do_not_descend_map['tf.GPUOptions'] = [
-        'Experimental']
+    public_api_visitor.do_not_descend_map['tf.GPUOptions'] = ['Experimental']
     if FLAGS.only_test_core_api:
-      public_api_visitor.do_not_descend_map['tf'].extend(
-          _NON_CORE_PACKAGES)
+      public_api_visitor.do_not_descend_map['tf'].extend(_NON_CORE_PACKAGES)
     if additional_private_map:
       public_api_visitor.private_map.update(additional_private_map)
 
@@ -327,24 +323,18 @@
         # in separate tests.
         additional_private_map={'tf.compat': ['v1', 'v2']})
 
-<<<<<<< HEAD
     # Also check that V1 API has contrib
     self.assertTrue(
         'tensorflow.python.util.lazy_loader.LazyLoader'
         in str(type(tf.contrib)))
 
-  @unittest.skipUnless(
-      sys.version_info.major == 2,
-      'API compabitility test goldens are generated using python2.')
-=======
->>>>>>> 3d209297
   def testAPIBackwardsCompatibilityV1(self):
     api_version = 1
     golden_file_pattern = os.path.join(
         resource_loader.get_root_dir_with_all_resources(),
         _KeyToFilePath('*', api_version))
-    self._checkBackwardsCompatibility(
-        tf_v2.compat.v1, golden_file_pattern, api_version)
+    self._checkBackwardsCompatibility(tf_v2.compat.v1, golden_file_pattern,
+                                      api_version)
 
   def testAPIBackwardsCompatibilityV2(self):
     api_version = 2
@@ -352,7 +342,9 @@
         resource_loader.get_root_dir_with_all_resources(),
         _KeyToFilePath('*', api_version))
     self._checkBackwardsCompatibility(
-        tf_v2, golden_file_pattern, api_version,
+        tf_v2,
+        golden_file_pattern,
+        api_version,
         additional_private_map={'tf.compat': ['v1']})
 
 
@@ -363,7 +355,9 @@
   # TODO(mikecase): Create Estimator's own API compatibility test or
   # a more general API compatibility test for use for TF components.
   parser.add_argument(
-      '--only_test_core_api', type=bool, default=False,
+      '--only_test_core_api',
+      type=bool,
+      default=False,
       help=_ONLY_TEST_CORE_API_HELP)
   parser.add_argument(
       '--verbose_diffs', type=bool, default=True, help=_VERBOSE_DIFFS_HELP)

# Copyright 2019 The TensorFlow Authors. All Rights Reserved.
#
# Licensed under the Apache License, Version 2.0 (the "License");
# you may not use this file except in compliance with the License.
# You may obtain a copy of the License at
#
#     http://www.apache.org/licenses/LICENSE-2.0
#
# Unless required by applicable law or agreed to in writing, software
# distributed under the License is distributed on an "AS IS" BASIS,
# WITHOUT WARRANTIES OR CONDITIONS OF ANY KIND, either express or implied.
# See the License for the specific language governing permissions and
# limitations under the License.
# ==============================================================================
"""Tests for convert_to_constants.py."""

from __future__ import absolute_import
from __future__ import division
from __future__ import print_function

import os
import numpy as np

from tensorflow.python import keras
from tensorflow.python.client import session as session_lib
from tensorflow.python.eager import def_function
from tensorflow.python.framework import constant_op
from tensorflow.python.framework import convert_to_constants
from tensorflow.python.framework import dtypes
from tensorflow.python.framework import ops
<<<<<<< HEAD
from tensorflow.python.framework import test_util
from tensorflow.python.ops import array_ops
=======
from tensorflow.python.framework import tensor_spec
from tensorflow.python.framework import test_util
from tensorflow.python.ops import array_ops
from tensorflow.python.ops import cond_v2
from tensorflow.python.ops import control_flow_ops
from tensorflow.python.ops import math_ops
from tensorflow.python.ops import rnn
from tensorflow.python.ops import rnn_cell_impl
>>>>>>> 6ff86849
from tensorflow.python.ops import variables
from tensorflow.python.ops import while_v2
from tensorflow.python.platform import test
from tensorflow.python.saved_model import simple_save
from tensorflow.python.saved_model.load import load
from tensorflow.python.saved_model.save import save
from tensorflow.python.training.tracking import tracking
from tensorflow.python.util import nest


class VariablesToConstantsTest(test.TestCase):

  def _freezeModel(self, model):
    """Freezes the model.

    Args:
      model: Function.

    Returns:
      root: AutoTrackable object with original ConcreteFunction.
      output_func: frozen ConcreteFunction.
    """
    root = tracking.AutoTrackable()
    root.f = model
    input_func = root.f.get_concrete_function()

    output_func = convert_to_constants.convert_variables_to_constants_v2(
        input_func, lower_control_flow=False)
    return root, output_func

  def _hasStatefulPartitionedCallOp(self, graph_def):
    """Determines if a StatefulPartitionedCall op exists in the graph."""
    for node in graph_def.node:
      if node.op == "StatefulPartitionedCall":
        return True
    return False

  def _getNumVariables(self, graph_def):
    """Returns the number of ReadVariableOp in the graph."""
    return sum(node.op == "ReadVariableOp" for node in graph_def.node)

  def _testConvertedFunction(self, obj, func, converted_concrete_func,
                             input_data):
    # Ensure the converted graph has no variables and no function calls.
    constant_graph_def = converted_concrete_func.graph.as_graph_def()
    self.assertEqual(0, self._getNumVariables(constant_graph_def))
    self.assertFalse(self._hasStatefulPartitionedCallOp(constant_graph_def))

    # Check that the converted ConcreteFunction produces the same result as the
    # original Function.
<<<<<<< HEAD
    expected_value = nest.flatten(func(input_data))
    actual_value = nest.flatten(converted_concrete_func(input_data))
    self.assertEqual(expected_value[0].numpy(), actual_value)
=======
    expected_value = nest.flatten(func(**input_data))
    actual_value = nest.flatten(converted_concrete_func(**input_data))

    for expected, actual in zip(expected_value, actual_value):
      np.testing.assert_almost_equal(expected.numpy(), actual.numpy())
>>>>>>> 6ff86849

    # Ensure the shape is retained.
    for tensor in converted_concrete_func.inputs:
      actual_shape = input_data[tensor.name.split(":")[0]].shape
      self.assertEqual(tensor.shape, actual_shape)

    # Save the converted ConcreteFunction as a signature.
    save_dir = os.path.join(self.get_temp_dir(), "frozen_saved_model")
    root = tracking.AutoTrackable()
    root.f = converted_concrete_func
    save(root, save_dir, {"mykey": converted_concrete_func})

    # Load it back and make sure it works.
    loaded_obj = load(save_dir)
<<<<<<< HEAD
    actual_value = nest.flatten(loaded_obj.signatures["mykey"](input_data))
    self.assertEqual(expected_value[0].numpy(), actual_value)
=======
    actual_value = nest.flatten(loaded_obj.signatures["mykey"](**input_data))
    for expected, actual in zip(expected_value, actual_value):
      np.testing.assert_almost_equal(expected.numpy(), actual.numpy())
>>>>>>> 6ff86849

  @test_util.run_v2_only
  def testConstSavedModel(self):
    """Test a basic model with functions to make sure functions are inlined."""
    input_data = {"x": constant_op.constant(1., shape=[1])}
    root = tracking.AutoTrackable()
    root.f = def_function.function(lambda x: 2. * x)
    to_save = root.f.get_concrete_function(input_data["x"])

    save_dir = os.path.join(self.get_temp_dir(), "saved_model")
    save(root, save_dir, to_save)
    saved_model = load(save_dir)
    input_func = saved_model.signatures["serving_default"]

    variable_graph_def = input_func.graph.as_graph_def()
    self.assertEqual(0, self._getNumVariables(variable_graph_def))
    self.assertTrue(variable_graph_def.library.function)

    output_func = convert_to_constants.convert_variables_to_constants_v2(
        input_func)
    self._testConvertedFunction(root, root.f, output_func, input_data)

  @test_util.run_v2_only
  def testVariableModel(self):
    """Test a basic model with Variables."""
    input_data = {"x": constant_op.constant(1., shape=[1])}
    root = tracking.AutoTrackable()
    root.v1 = variables.Variable(3.)
    root.v2 = variables.Variable(2.)
    root.f = def_function.function(lambda x: root.v1 * root.v2 * x)
    input_func = root.f.get_concrete_function(input_data["x"])

    variable_graph_def = input_func.graph.as_graph_def()
    self.assertEqual(2, self._getNumVariables(variable_graph_def))

    output_func = convert_to_constants.convert_variables_to_constants_v2(
        input_func)
    self._testConvertedFunction(root, root.f, output_func, input_data)

  @test_util.run_v2_only
  def testScalarModel(self):
    """Test a basic model with Variables."""
    input_data = {"x": constant_op.constant(1., shape=[])}
    root = tracking.AutoTrackable()
    root.v1 = variables.Variable(3.)
    root.v2 = variables.Variable(2.)
    root.f = def_function.function(lambda x: root.v1 * root.v2 * x)
    input_func = root.f.get_concrete_function(input_data["x"])

    variable_graph_def = input_func.graph.as_graph_def()
    self.assertEqual(2, self._getNumVariables(variable_graph_def))

    output_func = convert_to_constants.convert_variables_to_constants_v2(
        input_func)
    self._testConvertedFunction(root, root.f, output_func, input_data)

  @test_util.run_v2_only
  def testVariableSavedModel(self):
    """Test a basic model with Variables with saving/loading the SavedModel."""
    input_data = {"x": constant_op.constant(1., shape=[1])}
    root = tracking.AutoTrackable()
    root.v1 = variables.Variable(3.)
    root.v2 = variables.Variable(2.)
    root.f = def_function.function(lambda x: root.v1 * root.v2 * x)
    to_save = root.f.get_concrete_function(input_data["x"])

    save_dir = os.path.join(self.get_temp_dir(), "saved_model")
    save(root, save_dir, to_save)
    saved_model = load(save_dir)
    input_func = saved_model.signatures["serving_default"]

    variable_graph_def = input_func.graph.as_graph_def()
    self.assertTrue(self._hasStatefulPartitionedCallOp(variable_graph_def))

    output_func = convert_to_constants.convert_variables_to_constants_v2(
        input_func)
    self._testConvertedFunction(root, root.f, output_func, input_data)

  @test_util.run_v2_only
  def testMultiFunctionModel(self):
    """Test a basic model with Variables."""

    class BasicModel(tracking.AutoTrackable):

      def __init__(self):
        self.y = None
        self.z = None

      @def_function.function
      def add(self, x):
        if self.y is None:
          self.y = variables.Variable(2.)
        return x + self.y

      @def_function.function
      def sub(self, x):
        if self.z is None:
          self.z = variables.Variable(3.)
        return x - self.z

    input_data = {"x": constant_op.constant(1., shape=[1])}
    root = BasicModel()
    input_func = root.add.get_concrete_function(input_data["x"])

    variable_graph_def = input_func.graph.as_graph_def()
    self.assertEqual(1, self._getNumVariables(variable_graph_def))

    output_func = convert_to_constants.convert_variables_to_constants_v2(
        input_func)
    self._testConvertedFunction(root, root.add, output_func, input_data)

  @test_util.run_v2_only
  def testKerasModel(self):
    """Test a basic Keras model with Variables."""
    input_data = {"x": constant_op.constant(1., shape=[1, 1])}

    # Create a simple Keras model.
    x = [-1, 0, 1, 2, 3, 4]
    y = [-3, -1, 1, 3, 5, 7]

    model = keras.models.Sequential(
        [keras.layers.Dense(units=1, input_shape=[1])])
    model.compile(optimizer="sgd", loss="mean_squared_error")
    model.fit(x, y, epochs=1)

    @def_function.function(input_signature=[
        tensor_spec.TensorSpec(shape=[1, 1], dtype=dtypes.float32)
    ])
    def to_save(x):
      return model(x)

    root, output_func = self._freezeModel(to_save)
    self._testConvertedFunction(root, root.f, output_func, input_data)

  def _singleMetaGraphSavedModel(self):
    export_graph = ops.Graph()
    with export_graph.as_default():
      start = array_ops.placeholder(
          shape=[1, 1], dtype=dtypes.float32, name="start")
      distractor = variables.RefVariable(-1., name="distractor")
      v = variables.RefVariable(3., name="v")
      local_variable = variables.VariableV1(
          1.,
          collections=[ops.GraphKeys.LOCAL_VARIABLES],
          trainable=False,
          use_resource=True)
      output = array_ops.identity(start * v * local_variable, name="output")
      with session_lib.Session() as session:
        session.run([v.initializer, distractor.initializer,
                     local_variable.initializer])
        path = os.path.join(self.get_temp_dir(), "saved_model", str(ops.uid()))
        simple_save.simple_save(
            session,
            path,
            inputs={"start": start},
            outputs={"output": output},
            legacy_init_op=local_variable.initializer)
    return path

  @test_util.run_v2_only
  def testRefVariableImport(self):
    """Test a model with 1.X ReferenceVariables."""
    input_data = {"start": constant_op.constant(1., shape=[1, 1])}

    saved = self._singleMetaGraphSavedModel()
    imported = load(saved)
    fn = imported.signatures["serving_default"]

    output_func = convert_to_constants.convert_variables_to_constants_v2(fn)
    root = tracking.AutoTrackable()
    self._testConvertedFunction(root, fn, output_func, input_data)

  @test_util.run_v2_only
  def testIf(self):
    """Test a model with the If op."""
    input_data = {
        "x": constant_op.constant([1., 2.], shape=[1, 2]),
        "b": constant_op.constant(True)
    }

    weights = variables.Variable([[0.1, 0.2], [0.3, 0.4]], dtype=dtypes.float32)

    def true_fn(x):
      return math_ops.matmul(x, weights)

    def false_fn(x):
      return math_ops.add(x, weights)

    @def_function.function(input_signature=[
        tensor_spec.TensorSpec(shape=[1, 2], dtype=dtypes.float32),
        tensor_spec.TensorSpec(shape=(), dtype=dtypes.bool)
    ])
    def model(x, b):
      return control_flow_ops.cond(
          b, true_fn=lambda: true_fn(x), false_fn=lambda: false_fn(x))

    root, output_func = self._freezeModel(model)
    self._testConvertedFunction(root, root.f, output_func, input_data)

  @test_util.run_v2_only
  def testStatelessIf(self):
    """Test a model with the StatelessIf op."""
    input_data = {"b": constant_op.constant(True)}

    x = constant_op.constant([1., 2.], shape=[1, 2], name="x")

    def true_fn():
      return x

    def false_fn():
      return x + 2

    @def_function.function(
        input_signature=[tensor_spec.TensorSpec(shape=(), dtype=dtypes.bool)])
    def model(b):
      return cond_v2.cond_v2(b, true_fn, false_fn)

    root, output_func = self._freezeModel(model)
    self._testConvertedFunction(root, root.f, output_func, input_data)

  @test_util.run_v2_only
  def testStaticRnn(self):
    """Test a StaticRnn containing If ops."""
    input_data = {
        "x":
            constant_op.constant(
                np.array(np.random.random_sample((3, 10)), dtype=np.float32))
    }

    cell = rnn_cell_impl.LSTMCell(10)

    @def_function.function(input_signature=[
        tensor_spec.TensorSpec(shape=[3, 10], dtype=dtypes.float32)
    ])
    def model(x):
      seq = array_ops.split(x, 3, 0)
      return rnn.static_rnn(
          cell, seq, dtype=dtypes.float32, sequence_length=[1])

    root, output_func = self._freezeModel(model)
    self._testConvertedFunction(root, root.f, output_func, input_data)

  @test_util.run_v2_only
  def testWhile(self):
    """Test a While loop."""
    input_data = {"x": constant_op.constant([1., 2., 3., 4.], shape=[2, 2])}

    weights = variables.Variable([[0.1, 0.2], [0.3, 0.4]], dtype=dtypes.float32)

    def condition(x):
      return math_ops.reduce_sum(x) < 100

    def body(x):
      return math_ops.add(x, weights)

    @def_function.function(input_signature=[
        tensor_spec.TensorSpec(shape=[2, 2], dtype=dtypes.float32)
    ])
    def model(x):
      return control_flow_ops.while_loop(condition, body, [x])

    root, output_func = self._freezeModel(model)
    self._testConvertedFunction(root, root.f, output_func, input_data)

  @test_util.run_v2_only
  def testStatelessWhile(self):
    """Test a StatelessWhile loop."""
    input_data = {"x": constant_op.constant(2.)}

    @def_function.function(input_signature=[
        tensor_spec.TensorSpec(shape=(), dtype=dtypes.float32)
    ])
    def model(x):
      return while_v2.while_loop(
          lambda v: v < 4.,
          lambda v: v * v, [x],
          return_same_structure=False,
          name="while_1")  # x**2

    root, output_func = self._freezeModel(model)
    self._testConvertedFunction(root, root.f, output_func, input_data)

  @test_util.run_v2_only
  def testDynamicRnn(self):
    """Test a DynamicRnn containing While loops."""
    input_data = {
        "x":
            constant_op.constant(
                np.array(
                    np.random.random_sample((3, 10, 10)), dtype=np.float32))
    }

    cell = rnn_cell_impl.LSTMCell(10)

    @def_function.function(input_signature=[
        tensor_spec.TensorSpec(shape=[3, 10, 10], dtype=dtypes.float32)
    ])
    def model(x):
      return rnn.dynamic_rnn(cell, x, dtype=dtypes.float32)

    root, output_func = self._freezeModel(model)
    self._testConvertedFunction(root, root.f, output_func, input_data)

  @test_util.run_v2_only
  def testKerasLSTM(self):
    """Test a Keras LSTM containing dynamic_rnn ops."""
    input_data = {
        "x":
            constant_op.constant(
                np.array(
                    np.random.random_sample((10, 10, 10)), dtype=np.float32))
    }

    model = keras.models.Sequential(
        [keras.layers.LSTM(units=10, input_shape=(10, 10))])

    @def_function.function(input_signature=[
        tensor_spec.TensorSpec(shape=[10, 10, 10], dtype=dtypes.float32)
    ])
    def to_save(x):
      return model(x)

    root, output_func = self._freezeModel(to_save)
    self._testConvertedFunction(root, root.f, output_func, input_data)

  def _v1_single_metagraph_saved_model(self):
    export_graph = ops.Graph()
    with export_graph.as_default():
      start = array_ops.placeholder(
          shape=[1, 1], dtype=dtypes.float32, name="start")
      distractor = variables.RefVariable(-1., name="distractor")
      v = variables.RefVariable(3., name="v")
      local_variable = variables.VariableV1(
          1.,
          collections=[ops.GraphKeys.LOCAL_VARIABLES],
          trainable=False,
          use_resource=True)
      output = array_ops.identity(start * v * local_variable, name="output")
      with session_lib.Session() as session:
        session.run([v.initializer, distractor.initializer,
                     local_variable.initializer])
        path = os.path.join(self.get_temp_dir(), "saved_model", str(ops.uid()))
        simple_save.simple_save(
            session,
            path,
            inputs={"start": start},
            outputs={"output": output},
            legacy_init_op=local_variable.initializer)
    return path

  @test_util.run_v2_only
  def test_ref_variable_import(self):
    saved = self._v1_single_metagraph_saved_model()
    imported = load(saved)
    fn = imported.signatures["serving_default"]
    output_func = convert_to_constants.convert_variables_to_constants_v2(fn)
    constant_graph_def = output_func.graph.as_graph_def()
    self.assertEqual(0, self._getNumVariables(constant_graph_def))
    self.assertFalse(self._hasStatefulPartitionedCallOp(constant_graph_def))

    input_data = constant_op.constant(1., shape=[1, 1])
    root = tracking.AutoTrackable()
    self._testConvertedFunction(root, fn, output_func, input_data)

if __name__ == "__main__":
  test.main()<|MERGE_RESOLUTION|>--- conflicted
+++ resolved
@@ -28,10 +28,6 @@
 from tensorflow.python.framework import convert_to_constants
 from tensorflow.python.framework import dtypes
 from tensorflow.python.framework import ops
-<<<<<<< HEAD
-from tensorflow.python.framework import test_util
-from tensorflow.python.ops import array_ops
-=======
 from tensorflow.python.framework import tensor_spec
 from tensorflow.python.framework import test_util
 from tensorflow.python.ops import array_ops
@@ -40,7 +36,6 @@
 from tensorflow.python.ops import math_ops
 from tensorflow.python.ops import rnn
 from tensorflow.python.ops import rnn_cell_impl
->>>>>>> 6ff86849
 from tensorflow.python.ops import variables
 from tensorflow.python.ops import while_v2
 from tensorflow.python.platform import test
@@ -91,17 +86,11 @@
 
     # Check that the converted ConcreteFunction produces the same result as the
     # original Function.
-<<<<<<< HEAD
-    expected_value = nest.flatten(func(input_data))
-    actual_value = nest.flatten(converted_concrete_func(input_data))
-    self.assertEqual(expected_value[0].numpy(), actual_value)
-=======
     expected_value = nest.flatten(func(**input_data))
     actual_value = nest.flatten(converted_concrete_func(**input_data))
 
     for expected, actual in zip(expected_value, actual_value):
       np.testing.assert_almost_equal(expected.numpy(), actual.numpy())
->>>>>>> 6ff86849
 
     # Ensure the shape is retained.
     for tensor in converted_concrete_func.inputs:
@@ -116,14 +105,9 @@
 
     # Load it back and make sure it works.
     loaded_obj = load(save_dir)
-<<<<<<< HEAD
-    actual_value = nest.flatten(loaded_obj.signatures["mykey"](input_data))
-    self.assertEqual(expected_value[0].numpy(), actual_value)
-=======
     actual_value = nest.flatten(loaded_obj.signatures["mykey"](**input_data))
     for expected, actual in zip(expected_value, actual_value):
       np.testing.assert_almost_equal(expected.numpy(), actual.numpy())
->>>>>>> 6ff86849
 
   @test_util.run_v2_only
   def testConstSavedModel(self):
@@ -449,44 +433,6 @@
     root, output_func = self._freezeModel(to_save)
     self._testConvertedFunction(root, root.f, output_func, input_data)
 
-  def _v1_single_metagraph_saved_model(self):
-    export_graph = ops.Graph()
-    with export_graph.as_default():
-      start = array_ops.placeholder(
-          shape=[1, 1], dtype=dtypes.float32, name="start")
-      distractor = variables.RefVariable(-1., name="distractor")
-      v = variables.RefVariable(3., name="v")
-      local_variable = variables.VariableV1(
-          1.,
-          collections=[ops.GraphKeys.LOCAL_VARIABLES],
-          trainable=False,
-          use_resource=True)
-      output = array_ops.identity(start * v * local_variable, name="output")
-      with session_lib.Session() as session:
-        session.run([v.initializer, distractor.initializer,
-                     local_variable.initializer])
-        path = os.path.join(self.get_temp_dir(), "saved_model", str(ops.uid()))
-        simple_save.simple_save(
-            session,
-            path,
-            inputs={"start": start},
-            outputs={"output": output},
-            legacy_init_op=local_variable.initializer)
-    return path
-
-  @test_util.run_v2_only
-  def test_ref_variable_import(self):
-    saved = self._v1_single_metagraph_saved_model()
-    imported = load(saved)
-    fn = imported.signatures["serving_default"]
-    output_func = convert_to_constants.convert_variables_to_constants_v2(fn)
-    constant_graph_def = output_func.graph.as_graph_def()
-    self.assertEqual(0, self._getNumVariables(constant_graph_def))
-    self.assertFalse(self._hasStatefulPartitionedCallOp(constant_graph_def))
-
-    input_data = constant_op.constant(1., shape=[1, 1])
-    root = tracking.AutoTrackable()
-    self._testConvertedFunction(root, fn, output_func, input_data)
 
 if __name__ == "__main__":
   test.main()
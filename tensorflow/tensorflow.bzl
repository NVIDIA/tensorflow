--- conflicted
+++ resolved
@@ -165,11 +165,7 @@
                 "/DLANG_CXX11",
                 "/D__VERSION__=\\\"MSVC\\\"",
               ],
-<<<<<<< HEAD
-              "//tensorflow:ios": ["-std=c++11",],
-=======
               "//tensorflow:ios": ["-std=c++11"],
->>>>>>> fb62931f
               "//conditions:default": ["-pthread"]}))
 
 def tf_opts_nortti_if_android():
@@ -577,19 +573,6 @@
   args += ["-l" + f.path for f in ctx.files.swig_includes]
   args += ["-I" + i for i in swig_include_dirs]
   args += [src.path]
-<<<<<<< HEAD
-  outputs = [cc_out, py_out]
-  # TODO(pcloudy): Move args to arguments after
-  # https://github.com/bazelbuild/bazel/issues/1926 is fixed
-  ctx.action(command=" ".join(["tensorflow/tools/swig/swig.sh"] + args),
-             arguments=[],
-             mnemonic="PythonSwig",
-             inputs=sorted(set([src]) + cc_includes + ctx.files.swig_includes +
-                         ctx.attr.swig_deps.files),
-             outputs=outputs,
-             use_default_shell_env=True,
-             progress_message="SWIGing {input}".format(input=src.path))
-=======
   outputs = [ctx.outputs.cc_out,
              ctx.outputs.py_out]
   ctx.action(executable=ctx.executable._swig,
@@ -598,7 +581,6 @@
              outputs=outputs,
              mnemonic="PythonSwig",
              progress_message="SWIGing " + src.path)
->>>>>>> fb62931f
   return struct(files=set(outputs))
 
 _py_wrap_cc = rule(
@@ -617,8 +599,6 @@
         ),
         "module_name": attr.string(mandatory = True),
         "py_module_name": attr.string(mandatory = True),
-<<<<<<< HEAD
-=======
         "_swig": attr.label(
             default = Label("@swig//:swig"),
             executable = True,
@@ -628,7 +608,6 @@
             default = Label("@swig//:templates"),
             allow_files = True,
         ),
->>>>>>> fb62931f
     },
     outputs = {
         "cc_out": "%{module_name}.cc",

--- conflicted
+++ resolved
@@ -132,15 +132,9 @@
       mnist_saver = saver.Saver()
       checkpoint_file = latest_checkpoint(model_dir)
       if checkpoint_file is None:
-<<<<<<< HEAD
-        raise ValueError('latest_checkpoint returned None. check if' +
-                         'model_dir={} is the right directory'.format(model_dir))
-
-=======
         raise ValueError(
             'latest_checkpoint returned None. check if' +
             'model_dir={} is the right directory'.format(model_dir))
->>>>>>> 6ff86849
       mnist_saver.restore(sess, checkpoint_file)
       # Freeze
       graph_def = graph_util.convert_variables_to_constants(

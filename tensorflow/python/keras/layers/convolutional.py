# Copyright 2015 The TensorFlow Authors. All Rights Reserved.
#
# Licensed under the Apache License, Version 2.0 (the "License");
# you may not use this file except in compliance with the License.
# You may obtain a copy of the License at
#
#     http://www.apache.org/licenses/LICENSE-2.0
#
# Unless required by applicable law or agreed to in writing, software
# distributed under the License is distributed on an "AS IS" BASIS,
# WITHOUT WARRANTIES OR CONDITIONS OF ANY KIND, either express or implied.
# See the License for the specific language governing permissions and
# limitations under the License.
# ==============================================================================
"""Keras convolution layers and image transformation layers.
"""

from __future__ import absolute_import
from __future__ import division
from __future__ import print_function

from tensorflow.python.eager import context
from tensorflow.python.framework import tensor_shape
from tensorflow.python.keras import activations
from tensorflow.python.keras import backend
from tensorflow.python.keras import constraints
from tensorflow.python.keras import initializers
from tensorflow.python.keras import regularizers
from tensorflow.python.keras.engine.base_layer import Layer
from tensorflow.python.keras.engine.input_spec import InputSpec
# imports for backwards namespace compatibility
# pylint: disable=unused-import
from tensorflow.python.keras.layers.pooling import AveragePooling1D
from tensorflow.python.keras.layers.pooling import AveragePooling2D
from tensorflow.python.keras.layers.pooling import AveragePooling3D
from tensorflow.python.keras.layers.pooling import MaxPooling1D
from tensorflow.python.keras.layers.pooling import MaxPooling2D
from tensorflow.python.keras.layers.pooling import MaxPooling3D
# pylint: enable=unused-import
from tensorflow.python.keras.utils import conv_utils
from tensorflow.python.keras.utils import tf_utils
from tensorflow.python.ops import array_ops
from tensorflow.python.ops import nn
from tensorflow.python.ops import nn_ops
from tensorflow.python.util.tf_export import keras_export


class Conv(Layer):
  """Abstract N-D convolution layer (private, used as implementation base).

  This layer creates a convolution kernel that is convolved
  (actually cross-correlated) with the layer input to produce a tensor of
  outputs. If `use_bias` is True (and a `bias_initializer` is provided),
  a bias vector is created and added to the outputs. Finally, if
  `activation` is not `None`, it is applied to the outputs as well.

  Arguments:
    rank: An integer, the rank of the convolution, e.g. "2" for 2D convolution.
    filters: Integer, the dimensionality of the output space (i.e. the number
      of filters in the convolution).
    kernel_size: An integer or tuple/list of n integers, specifying the
      length of the convolution window.
    strides: An integer or tuple/list of n integers,
      specifying the stride length of the convolution.
      Specifying any stride value != 1 is incompatible with specifying
      any `dilation_rate` value != 1.
    padding: One of `"valid"`,  `"same"`, or `"causal"` (case-insensitive).
    data_format: A string, one of `channels_last` (default) or `channels_first`.
      The ordering of the dimensions in the inputs.
      `channels_last` corresponds to inputs with shape
      `(batch, ..., channels)` while `channels_first` corresponds to
      inputs with shape `(batch, channels, ...)`.
    dilation_rate: An integer or tuple/list of n integers, specifying
      the dilation rate to use for dilated convolution.
      Currently, specifying any `dilation_rate` value != 1 is
      incompatible with specifying any `strides` value != 1.
    activation: Activation function. Set it to None to maintain a
      linear activation.
    use_bias: Boolean, whether the layer uses a bias.
    kernel_initializer: An initializer for the convolution kernel.
    bias_initializer: An initializer for the bias vector. If None, the default
      initializer will be used.
    kernel_regularizer: Optional regularizer for the convolution kernel.
    bias_regularizer: Optional regularizer for the bias vector.
    activity_regularizer: Optional regularizer function for the output.
    kernel_constraint: Optional projection function to be applied to the
        kernel after being updated by an `Optimizer` (e.g. used to implement
        norm constraints or value constraints for layer weights). The function
        must take as input the unprojected variable and must return the
        projected variable (which must have the same shape). Constraints are
        not safe to use when doing asynchronous distributed training.
    bias_constraint: Optional projection function to be applied to the
        bias after being updated by an `Optimizer`.
    trainable: Boolean, if `True` the weights of this layer will be marked as
      trainable (and listed in `layer.trainable_weights`).
    name: A string, the name of the layer.
    fused: Use fused dilated convolution kernel. This is only supported on GPUs.
  """

  def __init__(self, rank,
               filters,
               kernel_size,
               strides=1,
               padding='valid',
               data_format=None,
               dilation_rate=1,
               activation=None,
               use_bias=True,
               kernel_initializer='glorot_uniform',
               bias_initializer='zeros',
               kernel_regularizer=None,
               bias_regularizer=None,
               activity_regularizer=None,
               kernel_constraint=None,
               bias_constraint=None,
               trainable=True,
               name=None,
               fused=False,
               **kwargs):
    super(Conv, self).__init__(
        trainable=trainable,
        name=name,
        activity_regularizer=regularizers.get(activity_regularizer),
        **kwargs)
    self.rank = rank
    self.filters = filters
    self.kernel_size = conv_utils.normalize_tuple(
        kernel_size, rank, 'kernel_size')
    self.strides = conv_utils.normalize_tuple(strides, rank, 'strides')
    self.padding = conv_utils.normalize_padding(padding)
    if (self.padding == 'causal' and not isinstance(self,
                                                    (Conv1D, SeparableConv1D))):
      raise ValueError('Causal padding is only supported for `Conv1D`'
                       'and ``SeparableConv1D`.')
    self.data_format = conv_utils.normalize_data_format(data_format)
    self.dilation_rate = conv_utils.normalize_tuple(
        dilation_rate, rank, 'dilation_rate')
    self.activation = activations.get(activation)
    self.use_bias = use_bias
    self.kernel_initializer = initializers.get(kernel_initializer)
    self.bias_initializer = initializers.get(bias_initializer)
    self.kernel_regularizer = regularizers.get(kernel_regularizer)
    self.bias_regularizer = regularizers.get(bias_regularizer)
    self.kernel_constraint = constraints.get(kernel_constraint)
    self.bias_constraint = constraints.get(bias_constraint)
    self.input_spec = InputSpec(ndim=self.rank + 2)
    self.fused = fused

  def build(self, input_shape):
    input_shape = tensor_shape.TensorShape(input_shape)
    if self.data_format == 'channels_first':
      channel_axis = 1
    else:
      channel_axis = -1
    if input_shape.dims[channel_axis].value is None:
      raise ValueError('The channel dimension of the inputs '
                       'should be defined. Found `None`.')
    input_dim = int(input_shape[channel_axis])
    kernel_shape = self.kernel_size + (input_dim, self.filters)

    self.kernel = self.add_weight(
        name='kernel',
        shape=kernel_shape,
        initializer=self.kernel_initializer,
        regularizer=self.kernel_regularizer,
        constraint=self.kernel_constraint,
        trainable=True,
        dtype=self.dtype)
    if self.use_bias:
      self.bias = self.add_weight(
          name='bias',
          shape=(self.filters,),
          initializer=self.bias_initializer,
          regularizer=self.bias_regularizer,
          constraint=self.bias_constraint,
          trainable=True,
          dtype=self.dtype)
    else:
      self.bias = None
    self.input_spec = InputSpec(ndim=self.rank + 2,
                                axes={channel_axis: input_dim})
    if self.padding == 'causal':
      op_padding = 'valid'
    else:
      op_padding = self.padding
    if not isinstance(op_padding, (list, tuple)):
      op_padding = op_padding.upper()

    self._convolution_op = nn_ops.Convolution(
        input_shape,
        filter_shape=self.kernel.shape,
        dilation_rate=self.dilation_rate,
        strides=self.strides,
        padding=op_padding,
        data_format=conv_utils.convert_data_format(self.data_format,
                                                   self.rank + 2),
        fused=self.fused)
    self.built = True

  def call(self, inputs):
    outputs = self._convolution_op(inputs, self.kernel)

    if self.use_bias:
      if self.data_format == 'channels_first':
        if self.rank == 1:
          # nn.bias_add does not accept a 1D input tensor.
          bias = array_ops.reshape(self.bias, (1, self.filters, 1))
          outputs += bias
        else:
          outputs = nn.bias_add(outputs, self.bias, data_format='NCHW')
      else:
        outputs = nn.bias_add(outputs, self.bias, data_format='NHWC')

    if self.activation is not None:
      return self.activation(outputs)
    return outputs

  def compute_output_shape(self, input_shape):
    input_shape = tensor_shape.TensorShape(input_shape).as_list()
    if self.data_format == 'channels_last':
      space = input_shape[1:-1]
      new_space = []
      for i in range(len(space)):
        new_dim = conv_utils.conv_output_length(
            space[i],
            self.kernel_size[i],
            padding=self.padding,
            stride=self.strides[i],
            dilation=self.dilation_rate[i])
        new_space.append(new_dim)
      return tensor_shape.TensorShape([input_shape[0]] + new_space +
                                      [self.filters])
    else:
      space = input_shape[2:]
      new_space = []
      for i in range(len(space)):
        new_dim = conv_utils.conv_output_length(
            space[i],
            self.kernel_size[i],
            padding=self.padding,
            stride=self.strides[i],
            dilation=self.dilation_rate[i])
        new_space.append(new_dim)
      return tensor_shape.TensorShape([input_shape[0], self.filters] +
                                      new_space)

  def get_config(self):
    config = {
        'filters': self.filters,
        'kernel_size': self.kernel_size,
        'strides': self.strides,
        'padding': self.padding,
        'data_format': self.data_format,
        'dilation_rate': self.dilation_rate,
        'activation': activations.serialize(self.activation),
        'use_bias': self.use_bias,
        'kernel_initializer': initializers.serialize(self.kernel_initializer),
        'bias_initializer': initializers.serialize(self.bias_initializer),
        'kernel_regularizer': regularizers.serialize(self.kernel_regularizer),
        'bias_regularizer': regularizers.serialize(self.bias_regularizer),
        'activity_regularizer':
            regularizers.serialize(self.activity_regularizer),
        'kernel_constraint': constraints.serialize(self.kernel_constraint),
        'bias_constraint': constraints.serialize(self.bias_constraint)
    }
    base_config = super(Conv, self).get_config()
    return dict(list(base_config.items()) + list(config.items()))

  def _compute_causal_padding(self):
    """Calculates padding for 'causal' option for 1-d conv layers."""
    left_pad = self.dilation_rate[0] * (self.kernel_size[0] - 1)
    if self.data_format == 'channels_last':
      causal_padding = [[0, 0], [left_pad, 0], [0, 0]]
    else:
      causal_padding = [[0, 0], [0, 0], [left_pad, 0]]
    return causal_padding


@keras_export('keras.layers.Conv1D', 'keras.layers.Convolution1D')
class Conv1D(Conv):
  """1D convolution layer (e.g. temporal convolution).

  This layer creates a convolution kernel that is convolved
  with the layer input over a single spatial (or temporal) dimension
  to produce a tensor of outputs.
  If `use_bias` is True, a bias vector is created and added to the outputs.
  Finally, if `activation` is not `None`,
  it is applied to the outputs as well.

  When using this layer as the first layer in a model,
  provide an `input_shape` argument
  (tuple of integers or `None`, e.g.
  `(10, 128)` for sequences of 10 vectors of 128-dimensional vectors,
  or `(None, 128)` for variable-length sequences of 128-dimensional vectors.

  Arguments:
    filters: Integer, the dimensionality of the output space
      (i.e. the number of output filters in the convolution).
    kernel_size: An integer or tuple/list of a single integer,
      specifying the length of the 1D convolution window.
    strides: An integer or tuple/list of a single integer,
      specifying the stride length of the convolution.
      Specifying any stride value != 1 is incompatible with specifying
      any `dilation_rate` value != 1.
    padding: One of `"valid"`, `"causal"` or `"same"` (case-insensitive).
      `"causal"` results in causal (dilated) convolutions, e.g. output[t]
      does not depend on input[t+1:]. Useful when modeling temporal data
      where the model should not violate the temporal order.
      See [WaveNet: A Generative Model for Raw Audio, section
        2.1](https://arxiv.org/abs/1609.03499).
    data_format: A string,
      one of `channels_last` (default) or `channels_first`.
    dilation_rate: an integer or tuple/list of a single integer, specifying
      the dilation rate to use for dilated convolution.
      Currently, specifying any `dilation_rate` value != 1 is
      incompatible with specifying any `strides` value != 1.
    activation: Activation function to use.
      If you don't specify anything, no activation is applied
      (ie. "linear" activation: `a(x) = x`).
    use_bias: Boolean, whether the layer uses a bias vector.
    kernel_initializer: Initializer for the `kernel` weights matrix.
    bias_initializer: Initializer for the bias vector.
    kernel_regularizer: Regularizer function applied to
      the `kernel` weights matrix.
    bias_regularizer: Regularizer function applied to the bias vector.
    activity_regularizer: Regularizer function applied to
      the output of the layer (its "activation")..
    kernel_constraint: Constraint function applied to the kernel matrix.
    bias_constraint: Constraint function applied to the bias vector.
    fused: Use fused dilated convolution kernel. This is only supported on GPUs.
<<<<<<< HEAD
=======

  Examples:
    ```python
    # Small convolutional model for 128-length vectors with 6 timesteps
    # model.input_shape == (None, 6, 128)
    
    model = Sequential()
    model.add(Conv1D(32, 3, 
              activation='relu', 
              input_shape=(6, 128)))
    
    # now: model.output_shape == (None, 4, 32)
    ```
>>>>>>> 6ff86849

  Input shape:
    3D tensor with shape: `(batch_size, steps, input_dim)`

  Output shape:
    3D tensor with shape: `(batch_size, new_steps, filters)`
      `steps` value might have changed due to padding or strides.
  """

  def __init__(self,
               filters,
               kernel_size,
               strides=1,
               padding='valid',
               data_format='channels_last',
               dilation_rate=1,
               activation=None,
               use_bias=True,
               kernel_initializer='glorot_uniform',
               bias_initializer='zeros',
               kernel_regularizer=None,
               bias_regularizer=None,
               activity_regularizer=None,
               kernel_constraint=None,
               bias_constraint=None,
               fused=False,
               **kwargs):
    super(Conv1D, self).__init__(
        rank=1,
        filters=filters,
        kernel_size=kernel_size,
        strides=strides,
        padding=padding,
        data_format=data_format,
        dilation_rate=dilation_rate,
        activation=activations.get(activation),
        use_bias=use_bias,
        kernel_initializer=initializers.get(kernel_initializer),
        bias_initializer=initializers.get(bias_initializer),
        kernel_regularizer=regularizers.get(kernel_regularizer),
        bias_regularizer=regularizers.get(bias_regularizer),
        activity_regularizer=regularizers.get(activity_regularizer),
        kernel_constraint=constraints.get(kernel_constraint),
        bias_constraint=constraints.get(bias_constraint),
        fused=fused,
        **kwargs)

  def call(self, inputs):
    if self.padding == 'causal':
      inputs = array_ops.pad(inputs, self._compute_causal_padding())
    return super(Conv1D, self).call(inputs)


@keras_export('keras.layers.Conv2D', 'keras.layers.Convolution2D')
class Conv2D(Conv):
  """2D convolution layer (e.g. spatial convolution over images).

  This layer creates a convolution kernel that is convolved
  with the layer input to produce a tensor of
  outputs. If `use_bias` is True,
  a bias vector is created and added to the outputs. Finally, if
  `activation` is not `None`, it is applied to the outputs as well.

  When using this layer as the first layer in a model,
  provide the keyword argument `input_shape`
  (tuple of integers, does not include the sample axis),
  e.g. `input_shape=(128, 128, 3)` for 128x128 RGB pictures
  in `data_format="channels_last"`.

  Arguments:
    filters: Integer, the dimensionality of the output space
      (i.e. the number of output filters in the convolution).
    kernel_size: An integer or tuple/list of 2 integers, specifying the
      height and width of the 2D convolution window.
      Can be a single integer to specify the same value for
      all spatial dimensions.
    strides: An integer or tuple/list of 2 integers,
      specifying the strides of the convolution along the height and width.
      Can be a single integer to specify the same value for
      all spatial dimensions.
      Specifying any stride value != 1 is incompatible with specifying
      any `dilation_rate` value != 1.
    padding: one of `"valid"` or `"same"` (case-insensitive).
    data_format: A string,
      one of `channels_last` (default) or `channels_first`.
      The ordering of the dimensions in the inputs.
      `channels_last` corresponds to inputs with shape
      `(batch, height, width, channels)` while `channels_first`
      corresponds to inputs with shape
      `(batch, channels, height, width)`.
      It defaults to the `image_data_format` value found in your
      Keras config file at `~/.keras/keras.json`.
      If you never set it, then it will be "channels_last".
    dilation_rate: an integer or tuple/list of 2 integers, specifying
      the dilation rate to use for dilated convolution.
      Can be a single integer to specify the same value for
      all spatial dimensions.
      Currently, specifying any `dilation_rate` value != 1 is
      incompatible with specifying any stride value != 1.
    activation: Activation function to use.
      If you don't specify anything, no activation is applied
      (ie. "linear" activation: `a(x) = x`).
    use_bias: Boolean, whether the layer uses a bias vector.
    kernel_initializer: Initializer for the `kernel` weights matrix.
    bias_initializer: Initializer for the bias vector.
    kernel_regularizer: Regularizer function applied to
      the `kernel` weights matrix.
    bias_regularizer: Regularizer function applied to the bias vector.
    activity_regularizer: Regularizer function applied to
      the output of the layer (its "activation")..
    kernel_constraint: Constraint function applied to the kernel matrix.
    bias_constraint: Constraint function applied to the bias vector.
    fused: Use fused dilated convolution kernel. This is only supported on GPUs.

  Input shape:
    4D tensor with shape:
    `(samples, channels, rows, cols)` if data_format='channels_first'
    or 4D tensor with shape:
    `(samples, rows, cols, channels)` if data_format='channels_last'.

  Output shape:
    4D tensor with shape:
    `(samples, filters, new_rows, new_cols)` if data_format='channels_first'
    or 4D tensor with shape:
    `(samples, new_rows, new_cols, filters)` if data_format='channels_last'.
    `rows` and `cols` values might have changed due to padding.
  """

  def __init__(self,
               filters,
               kernel_size,
               strides=(1, 1),
               padding='valid',
               data_format=None,
               dilation_rate=(1, 1),
               activation=None,
               use_bias=True,
               kernel_initializer='glorot_uniform',
               bias_initializer='zeros',
               kernel_regularizer=None,
               bias_regularizer=None,
               activity_regularizer=None,
               kernel_constraint=None,
               bias_constraint=None,
               fused=False,
               **kwargs):
    super(Conv2D, self).__init__(
        rank=2,
        filters=filters,
        kernel_size=kernel_size,
        strides=strides,
        padding=padding,
        data_format=data_format,
        dilation_rate=dilation_rate,
        activation=activations.get(activation),
        use_bias=use_bias,
        kernel_initializer=initializers.get(kernel_initializer),
        bias_initializer=initializers.get(bias_initializer),
        kernel_regularizer=regularizers.get(kernel_regularizer),
        bias_regularizer=regularizers.get(bias_regularizer),
        activity_regularizer=regularizers.get(activity_regularizer),
        kernel_constraint=constraints.get(kernel_constraint),
        bias_constraint=constraints.get(bias_constraint),
        fused=fused,
        **kwargs)


@keras_export('keras.layers.Conv3D', 'keras.layers.Convolution3D')
class Conv3D(Conv):
  """3D convolution layer (e.g. spatial convolution over volumes).

  This layer creates a convolution kernel that is convolved
  with the layer input to produce a tensor of
  outputs. If `use_bias` is True,
  a bias vector is created and added to the outputs. Finally, if
  `activation` is not `None`, it is applied to the outputs as well.

  When using this layer as the first layer in a model,
  provide the keyword argument `input_shape`
  (tuple of integers, does not include the sample axis),
  e.g. `input_shape=(128, 128, 128, 1)` for 128x128x128 volumes
  with a single channel,
  in `data_format="channels_last"`.

  Arguments:
    filters: Integer, the dimensionality of the output space
      (i.e. the number of output filters in the convolution).
    kernel_size: An integer or tuple/list of 3 integers, specifying the
      depth, height and width of the 3D convolution window.
      Can be a single integer to specify the same value for
      all spatial dimensions.
    strides: An integer or tuple/list of 3 integers,
      specifying the strides of the convolution along each spatial
        dimension.
      Can be a single integer to specify the same value for
      all spatial dimensions.
      Specifying any stride value != 1 is incompatible with specifying
      any `dilation_rate` value != 1.
    padding: one of `"valid"` or `"same"` (case-insensitive).
    data_format: A string,
      one of `channels_last` (default) or `channels_first`.
      The ordering of the dimensions in the inputs.
      `channels_last` corresponds to inputs with shape
      `(batch, spatial_dim1, spatial_dim2, spatial_dim3, channels)`
      while `channels_first` corresponds to inputs with shape
      `(batch, channels, spatial_dim1, spatial_dim2, spatial_dim3)`.
      It defaults to the `image_data_format` value found in your
      Keras config file at `~/.keras/keras.json`.
      If you never set it, then it will be "channels_last".
    dilation_rate: an integer or tuple/list of 3 integers, specifying
      the dilation rate to use for dilated convolution.
      Can be a single integer to specify the same value for
      all spatial dimensions.
      Currently, specifying any `dilation_rate` value != 1 is
      incompatible with specifying any stride value != 1.
    activation: Activation function to use.
      If you don't specify anything, no activation is applied
      (ie. "linear" activation: `a(x) = x`).
    use_bias: Boolean, whether the layer uses a bias vector.
    kernel_initializer: Initializer for the `kernel` weights matrix.
    bias_initializer: Initializer for the bias vector.
    kernel_regularizer: Regularizer function applied to
      the `kernel` weights matrix.
    bias_regularizer: Regularizer function applied to the bias vector.
    activity_regularizer: Regularizer function applied to
      the output of the layer (its "activation")..
    kernel_constraint: Constraint function applied to the kernel matrix.
    bias_constraint: Constraint function applied to the bias vector.

  Input shape:
    5D tensor with shape:
    `(samples, channels, conv_dim1, conv_dim2, conv_dim3)` if
      data_format='channels_first'
    or 5D tensor with shape:
    `(samples, conv_dim1, conv_dim2, conv_dim3, channels)` if
      data_format='channels_last'.

  Output shape:
    5D tensor with shape:
    `(samples, filters, new_conv_dim1, new_conv_dim2, new_conv_dim3)` if
      data_format='channels_first'
    or 5D tensor with shape:
    `(samples, new_conv_dim1, new_conv_dim2, new_conv_dim3, filters)` if
      data_format='channels_last'.
    `new_conv_dim1`, `new_conv_dim2` and `new_conv_dim3` values might have
      changed due to padding.
  """

  def __init__(self,
               filters,
               kernel_size,
               strides=(1, 1, 1),
               padding='valid',
               data_format=None,
               dilation_rate=(1, 1, 1),
               activation=None,
               use_bias=True,
               kernel_initializer='glorot_uniform',
               bias_initializer='zeros',
               kernel_regularizer=None,
               bias_regularizer=None,
               activity_regularizer=None,
               kernel_constraint=None,
               bias_constraint=None,
               **kwargs):
    super(Conv3D, self).__init__(
        rank=3,
        filters=filters,
        kernel_size=kernel_size,
        strides=strides,
        padding=padding,
        data_format=data_format,
        dilation_rate=dilation_rate,
        activation=activations.get(activation),
        use_bias=use_bias,
        kernel_initializer=initializers.get(kernel_initializer),
        bias_initializer=initializers.get(bias_initializer),
        kernel_regularizer=regularizers.get(kernel_regularizer),
        bias_regularizer=regularizers.get(bias_regularizer),
        activity_regularizer=regularizers.get(activity_regularizer),
        kernel_constraint=constraints.get(kernel_constraint),
        bias_constraint=constraints.get(bias_constraint),
        **kwargs)


@keras_export('keras.layers.Conv2DTranspose',
              'keras.layers.Convolution2DTranspose')
class Conv2DTranspose(Conv2D):
  """Transposed convolution layer (sometimes called Deconvolution).

  The need for transposed convolutions generally arises
  from the desire to use a transformation going in the opposite direction
  of a normal convolution, i.e., from something that has the shape of the
  output of some convolution to something that has the shape of its input
  while maintaining a connectivity pattern that is compatible with
  said convolution.

  When using this layer as the first layer in a model,
  provide the keyword argument `input_shape`
  (tuple of integers, does not include the sample axis),
  e.g. `input_shape=(128, 128, 3)` for 128x128 RGB pictures
  in `data_format="channels_last"`.

  Arguments:
    filters: Integer, the dimensionality of the output space
      (i.e. the number of output filters in the convolution).
    kernel_size: An integer or tuple/list of 2 integers, specifying the
      height and width of the 2D convolution window.
      Can be a single integer to specify the same value for
      all spatial dimensions.
    strides: An integer or tuple/list of 2 integers,
      specifying the strides of the convolution along the height and width.
      Can be a single integer to specify the same value for
      all spatial dimensions.
      Specifying any stride value != 1 is incompatible with specifying
      any `dilation_rate` value != 1.
    padding: one of `"valid"` or `"same"` (case-insensitive).
    output_padding: An integer or tuple/list of 2 integers,
      specifying the amount of padding along the height and width
      of the output tensor.
      Can be a single integer to specify the same value for all
      spatial dimensions.
      The amount of output padding along a given dimension must be
      lower than the stride along that same dimension.
      If set to `None` (default), the output shape is inferred.
    data_format: A string,
      one of `channels_last` (default) or `channels_first`.
      The ordering of the dimensions in the inputs.
      `channels_last` corresponds to inputs with shape
      `(batch, height, width, channels)` while `channels_first`
      corresponds to inputs with shape
      `(batch, channels, height, width)`.
      It defaults to the `image_data_format` value found in your
      Keras config file at `~/.keras/keras.json`.
      If you never set it, then it will be "channels_last".
    dilation_rate: an integer or tuple/list of 2 integers, specifying
      the dilation rate to use for dilated convolution.
      Can be a single integer to specify the same value for
      all spatial dimensions.
      Currently, specifying any `dilation_rate` value != 1 is
      incompatible with specifying any stride value != 1.
    activation: Activation function to use.
      If you don't specify anything, no activation is applied
      (ie. "linear" activation: `a(x) = x`).
    use_bias: Boolean, whether the layer uses a bias vector.
    kernel_initializer: Initializer for the `kernel` weights matrix.
    bias_initializer: Initializer for the bias vector.
    kernel_regularizer: Regularizer function applied to
      the `kernel` weights matrix.
    bias_regularizer: Regularizer function applied to the bias vector.
    activity_regularizer: Regularizer function applied to
      the output of the layer (its "activation")..
    kernel_constraint: Constraint function applied to the kernel matrix.
    bias_constraint: Constraint function applied to the bias vector.

  Input shape:
    4D tensor with shape:
    `(batch, channels, rows, cols)` if data_format='channels_first'
    or 4D tensor with shape:
    `(batch, rows, cols, channels)` if data_format='channels_last'.

  Output shape:
    4D tensor with shape:
    `(batch, filters, new_rows, new_cols)` if data_format='channels_first'
    or 4D tensor with shape:
    `(batch, new_rows, new_cols, filters)` if data_format='channels_last'.
    `rows` and `cols` values might have changed due to padding.

  References:
    - [A guide to convolution arithmetic for deep
      learning](https://arxiv.org/abs/1603.07285v1)
    - [Deconvolutional
      Networks](https://www.matthewzeiler.com/mattzeiler/deconvolutionalnetworks.pdf)
  """

  def __init__(self,
               filters,
               kernel_size,
               strides=(1, 1),
               padding='valid',
               output_padding=None,
               data_format=None,
               dilation_rate=(1, 1),
               activation=None,
               use_bias=True,
               kernel_initializer='glorot_uniform',
               bias_initializer='zeros',
               kernel_regularizer=None,
               bias_regularizer=None,
               activity_regularizer=None,
               kernel_constraint=None,
               bias_constraint=None,
               **kwargs):
    super(Conv2DTranspose, self).__init__(
        filters=filters,
        kernel_size=kernel_size,
        strides=strides,
        padding=padding,
        data_format=data_format,
        dilation_rate=dilation_rate,
        activation=activations.get(activation),
        use_bias=use_bias,
        kernel_initializer=initializers.get(kernel_initializer),
        bias_initializer=initializers.get(bias_initializer),
        kernel_regularizer=regularizers.get(kernel_regularizer),
        bias_regularizer=regularizers.get(bias_regularizer),
        activity_regularizer=regularizers.get(activity_regularizer),
        kernel_constraint=constraints.get(kernel_constraint),
        bias_constraint=constraints.get(bias_constraint),
        **kwargs)

    self.output_padding = output_padding
    if self.output_padding is not None:
      self.output_padding = conv_utils.normalize_tuple(
          self.output_padding, 2, 'output_padding')
      for stride, out_pad in zip(self.strides, self.output_padding):
        if out_pad >= stride:
          raise ValueError('Stride ' + str(self.strides) + ' must be '
                           'greater than output padding ' +
                           str(self.output_padding))

  def build(self, input_shape):
    input_shape = tensor_shape.TensorShape(input_shape)
    if len(input_shape) != 4:
      raise ValueError('Inputs should have rank 4. Received input shape: ' +
                       str(input_shape))
    if self.data_format == 'channels_first':
      channel_axis = 1
    else:
      channel_axis = -1
    if input_shape.dims[channel_axis].value is None:
      raise ValueError('The channel dimension of the inputs '
                       'should be defined. Found `None`.')
    input_dim = int(input_shape[channel_axis])
    self.input_spec = InputSpec(ndim=4, axes={channel_axis: input_dim})
    kernel_shape = self.kernel_size + (self.filters, input_dim)

    self.kernel = self.add_weight(
        name='kernel',
        shape=kernel_shape,
        initializer=self.kernel_initializer,
        regularizer=self.kernel_regularizer,
        constraint=self.kernel_constraint,
        trainable=True,
        dtype=self.dtype)
    if self.use_bias:
      self.bias = self.add_weight(
          name='bias',
          shape=(self.filters,),
          initializer=self.bias_initializer,
          regularizer=self.bias_regularizer,
          constraint=self.bias_constraint,
          trainable=True,
          dtype=self.dtype)
    else:
      self.bias = None
    self.built = True

  def call(self, inputs):
    inputs_shape = array_ops.shape(inputs)
    batch_size = inputs_shape[0]
    if self.data_format == 'channels_first':
      h_axis, w_axis = 2, 3
    else:
      h_axis, w_axis = 1, 2

    height, width = inputs_shape[h_axis], inputs_shape[w_axis]
    kernel_h, kernel_w = self.kernel_size
    stride_h, stride_w = self.strides

    if self.output_padding is None:
      out_pad_h = out_pad_w = None
    else:
      out_pad_h, out_pad_w = self.output_padding

    # Infer the dynamic output shape:
    out_height = conv_utils.deconv_output_length(height,
                                                 kernel_h,
                                                 padding=self.padding,
                                                 output_padding=out_pad_h,
                                                 stride=stride_h,
                                                 dilation=self.dilation_rate[0])
    out_width = conv_utils.deconv_output_length(width,
                                                kernel_w,
                                                padding=self.padding,
                                                output_padding=out_pad_w,
                                                stride=stride_w,
                                                dilation=self.dilation_rate[1])
    if self.data_format == 'channels_first':
      output_shape = (batch_size, self.filters, out_height, out_width)
    else:
      output_shape = (batch_size, out_height, out_width, self.filters)

    output_shape_tensor = array_ops.stack(output_shape)
    outputs = backend.conv2d_transpose(
        inputs,
        self.kernel,
        output_shape_tensor,
        strides=self.strides,
        padding=self.padding,
        data_format=self.data_format,
        dilation_rate=self.dilation_rate)

    if not context.executing_eagerly():
      # Infer the static output shape:
      out_shape = self.compute_output_shape(inputs.shape)
      outputs.set_shape(out_shape)

    if self.use_bias:
      outputs = nn.bias_add(
          outputs,
          self.bias,
          data_format=conv_utils.convert_data_format(self.data_format, ndim=4))

    if self.activation is not None:
      return self.activation(outputs)
    return outputs

  def compute_output_shape(self, input_shape):
    input_shape = tensor_shape.TensorShape(input_shape).as_list()
    output_shape = list(input_shape)
    if self.data_format == 'channels_first':
      c_axis, h_axis, w_axis = 1, 2, 3
    else:
      c_axis, h_axis, w_axis = 3, 1, 2

    kernel_h, kernel_w = self.kernel_size
    stride_h, stride_w = self.strides

    if self.output_padding is None:
      out_pad_h = out_pad_w = None
    else:
      out_pad_h, out_pad_w = self.output_padding

    output_shape[c_axis] = self.filters
    output_shape[h_axis] = conv_utils.deconv_output_length(
        output_shape[h_axis],
        kernel_h,
        padding=self.padding,
        output_padding=out_pad_h,
        stride=stride_h,
        dilation=self.dilation_rate[0])
    output_shape[w_axis] = conv_utils.deconv_output_length(
        output_shape[w_axis],
        kernel_w,
        padding=self.padding,
        output_padding=out_pad_w,
        stride=stride_w,
        dilation=self.dilation_rate[1])
    return tensor_shape.TensorShape(output_shape)

  def get_config(self):
    config = super(Conv2DTranspose, self).get_config()
    config['output_padding'] = self.output_padding
    return config


@keras_export('keras.layers.Conv3DTranspose',
              'keras.layers.Convolution3DTranspose')
class Conv3DTranspose(Conv3D):
  """Transposed convolution layer (sometimes called Deconvolution).

  The need for transposed convolutions generally arises
  from the desire to use a transformation going in the opposite direction
  of a normal convolution, i.e., from something that has the shape of the
  output of some convolution to something that has the shape of its input
  while maintaining a connectivity pattern that is compatible with
  said convolution.

  When using this layer as the first layer in a model,
  provide the keyword argument `input_shape`
  (tuple of integers, does not include the sample axis),
  e.g. `input_shape=(128, 128, 128, 3)` for a 128x128x128 volume with 3 channels
  if `data_format="channels_last"`.

  Arguments:
    filters: Integer, the dimensionality of the output space
        (i.e. the number of output filters in the convolution).
    kernel_size: An integer or tuple/list of 3 integers, specifying the
        depth, height and width of the 3D convolution window.
        Can be a single integer to specify the same value for
        all spatial dimensions.
    strides: An integer or tuple/list of 3 integers,
        specifying the strides of the convolution along the depth, height
          and width.
        Can be a single integer to specify the same value for
        all spatial dimensions.
        Specifying any stride value != 1 is incompatible with specifying
        any `dilation_rate` value != 1.
    padding: one of `"valid"` or `"same"` (case-insensitive).
    output_padding: An integer or tuple/list of 3 integers,
      specifying the amount of padding along the depth, height, and
      width.
      Can be a single integer to specify the same value for all
      spatial dimensions.
      The amount of output padding along a given dimension must be
      lower than the stride along that same dimension.
      If set to `None` (default), the output shape is inferred.
    data_format: A string,
      one of `channels_last` (default) or `channels_first`.
      The ordering of the dimensions in the inputs.
      `channels_last` corresponds to inputs with shape
      `(batch, depth, height, width, channels)` while `channels_first`
      corresponds to inputs with shape
      `(batch, channels, depth, height, width)`.
      It defaults to the `image_data_format` value found in your
      Keras config file at `~/.keras/keras.json`.
      If you never set it, then it will be "channels_last".
    dilation_rate: an integer or tuple/list of 3 integers, specifying
      the dilation rate to use for dilated convolution.
      Can be a single integer to specify the same value for
      all spatial dimensions.
      Currently, specifying any `dilation_rate` value != 1 is
      incompatible with specifying any stride value != 1.
    activation: Activation function to use.
      If you don't specify anything, no activation is applied
      (ie. "linear" activation: `a(x) = x`).
    use_bias: Boolean, whether the layer uses a bias vector.
    kernel_initializer: Initializer for the `kernel` weights matrix.
    bias_initializer: Initializer for the bias vector.
    kernel_regularizer: Regularizer function applied to
      the `kernel` weights matrix.
    bias_regularizer: Regularizer function applied to the bias vector.
    activity_regularizer: Regularizer function applied to
      the output of the layer (its "activation").
    kernel_constraint: Constraint function applied to the kernel matrix.
    bias_constraint: Constraint function applied to the bias vector.

  Input shape:
    5D tensor with shape:
    `(batch, channels, depth, rows, cols)` if data_format='channels_first'
    or 5D tensor with shape:
    `(batch, depth, rows, cols, channels)` if data_format='channels_last'.

  Output shape:
    5D tensor with shape:
    `(batch, filters, new_depth, new_rows, new_cols)` if
      data_format='channels_first'
    or 5D tensor with shape:
    `(batch, new_depth, new_rows, new_cols, filters)` if
      data_format='channels_last'.
    `depth` and `rows` and `cols` values might have changed due to padding.

  References:
    - [A guide to convolution arithmetic for deep
      learning](https://arxiv.org/abs/1603.07285v1)
    - [Deconvolutional
      Networks](https://www.matthewzeiler.com/mattzeiler/deconvolutionalnetworks.pdf)
  """

  def __init__(self,
               filters,
               kernel_size,
               strides=(1, 1, 1),
               padding='valid',
               output_padding=None,
               data_format=None,
               activation=None,
               use_bias=True,
               kernel_initializer='glorot_uniform',
               bias_initializer='zeros',
               kernel_regularizer=None,
               bias_regularizer=None,
               activity_regularizer=None,
               kernel_constraint=None,
               bias_constraint=None,
               **kwargs):
    super(Conv3DTranspose, self).__init__(
        filters=filters,
        kernel_size=kernel_size,
        strides=strides,
        padding=padding,
        data_format=data_format,
        activation=activations.get(activation),
        use_bias=use_bias,
        kernel_initializer=initializers.get(kernel_initializer),
        bias_initializer=initializers.get(bias_initializer),
        kernel_regularizer=regularizers.get(kernel_regularizer),
        bias_regularizer=regularizers.get(bias_regularizer),
        activity_regularizer=regularizers.get(activity_regularizer),
        kernel_constraint=constraints.get(kernel_constraint),
        bias_constraint=constraints.get(bias_constraint),
        **kwargs)

    self.output_padding = output_padding
    if self.output_padding is not None:
      self.output_padding = conv_utils.normalize_tuple(
          self.output_padding, 3, 'output_padding')
      for stride, out_pad in zip(self.strides, self.output_padding):
        if out_pad >= stride:
          raise ValueError('Stride ' + str(self.strides) + ' must be '
                           'greater than output padding ' +
                           str(self.output_padding))

  def build(self, input_shape):
    input_shape = tensor_shape.TensorShape(input_shape)
    if len(input_shape) != 5:
      raise ValueError('Inputs should have rank 5, received input shape:',
                       str(input_shape))
    if self.data_format == 'channels_first':
      channel_axis = 1
    else:
      channel_axis = -1
    if input_shape.dims[channel_axis].value is None:
      raise ValueError('The channel dimension of the inputs '
                       'should be defined, found None: ' + str(input_shape))
    input_dim = int(input_shape[channel_axis])
    kernel_shape = self.kernel_size + (self.filters, input_dim)
    self.input_spec = InputSpec(ndim=5, axes={channel_axis: input_dim})

    self.kernel = self.add_weight(
        'kernel',
        shape=kernel_shape,
        initializer=self.kernel_initializer,
        regularizer=self.kernel_regularizer,
        constraint=self.kernel_constraint,
        trainable=True,
        dtype=self.dtype)
    if self.use_bias:
      self.bias = self.add_weight(
          'bias',
          shape=(self.filters,),
          initializer=self.bias_initializer,
          regularizer=self.bias_regularizer,
          constraint=self.bias_constraint,
          trainable=True,
          dtype=self.dtype)
    else:
      self.bias = None
    self.built = True

  def call(self, inputs):
    inputs_shape = array_ops.shape(inputs)
    batch_size = inputs_shape[0]
    if self.data_format == 'channels_first':
      d_axis, h_axis, w_axis = 2, 3, 4
    else:
      d_axis, h_axis, w_axis = 1, 2, 3

    depth = inputs_shape[d_axis]
    height = inputs_shape[h_axis]
    width = inputs_shape[w_axis]

    kernel_d, kernel_h, kernel_w = self.kernel_size
    stride_d, stride_h, stride_w = self.strides

    if self.output_padding is None:
      out_pad_d = out_pad_h = out_pad_w = None
    else:
      out_pad_d, out_pad_h, out_pad_w = self.output_padding

    # Infer the dynamic output shape:
    out_depth = conv_utils.deconv_output_length(depth,
                                                kernel_d,
                                                padding=self.padding,
                                                output_padding=out_pad_d,
                                                stride=stride_d)
    out_height = conv_utils.deconv_output_length(height,
                                                 kernel_h,
                                                 padding=self.padding,
                                                 output_padding=out_pad_h,
                                                 stride=stride_h)
    out_width = conv_utils.deconv_output_length(width,
                                                kernel_w,
                                                padding=self.padding,
                                                output_padding=out_pad_w,
                                                stride=stride_w)
    if self.data_format == 'channels_first':
      output_shape = (batch_size, self.filters, out_depth, out_height,
                      out_width)
      strides = (1, 1, stride_d, stride_h, stride_w)
    else:
      output_shape = (batch_size, out_depth, out_height, out_width,
                      self.filters)
      strides = (1, stride_d, stride_h, stride_w, 1)

    output_shape_tensor = array_ops.stack(output_shape)
    outputs = nn.conv3d_transpose(
        inputs,
        self.kernel,
        output_shape_tensor,
        strides,
        data_format=conv_utils.convert_data_format(self.data_format, ndim=5),
        padding=self.padding.upper())

    if not context.executing_eagerly():
      # Infer the static output shape:
      out_shape = self.compute_output_shape(inputs.shape)
      outputs.set_shape(out_shape)

    if self.use_bias:
      outputs = nn.bias_add(
          outputs,
          self.bias,
          data_format=conv_utils.convert_data_format(self.data_format, ndim=4))

    if self.activation is not None:
      return self.activation(outputs)
    return outputs

  def compute_output_shape(self, input_shape):
    input_shape = tensor_shape.TensorShape(input_shape).as_list()
    output_shape = list(input_shape)
    if self.data_format == 'channels_first':
      c_axis, d_axis, h_axis, w_axis = 1, 2, 3, 4
    else:
      c_axis, d_axis, h_axis, w_axis = 4, 1, 2, 3

    kernel_d, kernel_h, kernel_w = self.kernel_size
    stride_d, stride_h, stride_w = self.strides

    if self.output_padding is None:
      out_pad_d = out_pad_h = out_pad_w = None
    else:
      out_pad_d, out_pad_h, out_pad_w = self.output_padding

    output_shape[c_axis] = self.filters
    output_shape[d_axis] = conv_utils.deconv_output_length(
        output_shape[d_axis],
        kernel_d,
        padding=self.padding,
        output_padding=out_pad_d,
        stride=stride_d)
    output_shape[h_axis] = conv_utils.deconv_output_length(
        output_shape[h_axis],
        kernel_h,
        padding=self.padding,
        output_padding=out_pad_h,
        stride=stride_h)
    output_shape[w_axis] = conv_utils.deconv_output_length(
        output_shape[w_axis],
        kernel_w,
        padding=self.padding,
        output_padding=out_pad_w,
        stride=stride_w)
    return tensor_shape.TensorShape(output_shape)

  def get_config(self):
    config = super(Conv3DTranspose, self).get_config()
    config.pop('dilation_rate')
    config['output_padding'] = self.output_padding
    return config


class SeparableConv(Conv):
  """Abstract base layer for separable nD convolution.

  This layer performs a depthwise convolution that acts separately on
  channels, followed by a pointwise convolution that mixes channels.
  If `use_bias` is True and a bias initializer is provided,
  it adds a bias vector to the output.
  It then optionally applies an activation function to produce the final output.

  Arguments:
    rank: An integer, the rank of the convolution, e.g. "2" for 2D convolution.
    filters: Integer, the dimensionality of the output space (i.e. the number
      of filters in the convolution).
    kernel_size: A tuple or list of integers specifying the spatial
      dimensions of the filters. Can be a single integer to specify the same
      value for all spatial dimensions.
    strides: A tuple or list of integers specifying the strides
      of the convolution. Can be a single integer to specify the same value for
      all spatial dimensions.
      Specifying any `stride` value != 1 is incompatible with specifying
      any `dilation_rate` value != 1.
    padding: One of `"valid"` or `"same"` (case-insensitive).
    data_format: A string, one of `channels_last` (default) or `channels_first`.
      The ordering of the dimensions in the inputs.
      `channels_last` corresponds to inputs with shape
      `(batch, ..., channels)` while `channels_first` corresponds to
      inputs with shape `(batch, channels, ...)`.
    dilation_rate: An integer or tuple/list of 2 integers, specifying
      the dilation rate to use for dilated convolution.
      Can be a single integer to specify the same value for
      all spatial dimensions.
      Currently, specifying any `dilation_rate` value != 1 is
      incompatible with specifying any stride value != 1.
    depth_multiplier: The number of depthwise convolution output channels for
      each input channel. The total number of depthwise convolution output
      channels will be equal to `num_filters_in * depth_multiplier`.
    activation: Activation function. Set it to None to maintain a
      linear activation.
    use_bias: Boolean, whether the layer uses a bias.
    depthwise_initializer: An initializer for the depthwise convolution kernel.
    pointwise_initializer: An initializer for the pointwise convolution kernel.
    bias_initializer: An initializer for the bias vector. If None, the default
      initializer will be used.
    depthwise_regularizer: Optional regularizer for the depthwise
      convolution kernel.
    pointwise_regularizer: Optional regularizer for the pointwise
      convolution kernel.
    bias_regularizer: Optional regularizer for the bias vector.
    activity_regularizer: Optional regularizer function for the output.
    depthwise_constraint: Optional projection function to be applied to the
      depthwise kernel after being updated by an `Optimizer` (e.g. used for
      norm constraints or value constraints for layer weights). The function
      must take as input the unprojected variable and must return the
      projected variable (which must have the same shape). Constraints are
      not safe to use when doing asynchronous distributed training.
    pointwise_constraint: Optional projection function to be applied to the
      pointwise kernel after being updated by an `Optimizer`.
    bias_constraint: Optional projection function to be applied to the
      bias after being updated by an `Optimizer`.
    trainable: Boolean, if `True` the weights of this layer will be marked as
      trainable (and listed in `layer.trainable_weights`).
    name: A string, the name of the layer.
  """

  def __init__(self,
               rank,
               filters,
               kernel_size,
               strides=1,
               padding='valid',
               data_format=None,
               dilation_rate=1,
               depth_multiplier=1,
               activation=None,
               use_bias=True,
               depthwise_initializer='glorot_uniform',
               pointwise_initializer='glorot_uniform',
               bias_initializer='zeros',
               depthwise_regularizer=None,
               pointwise_regularizer=None,
               bias_regularizer=None,
               activity_regularizer=None,
               depthwise_constraint=None,
               pointwise_constraint=None,
               bias_constraint=None,
               trainable=True,
               name=None,
               **kwargs):
    super(SeparableConv, self).__init__(
        rank=rank,
        filters=filters,
        kernel_size=kernel_size,
        strides=strides,
        padding=padding,
        data_format=data_format,
        dilation_rate=dilation_rate,
        activation=activations.get(activation),
        use_bias=use_bias,
        bias_initializer=initializers.get(bias_initializer),
        bias_regularizer=regularizers.get(bias_regularizer),
        activity_regularizer=regularizers.get(activity_regularizer),
        bias_constraint=bias_constraint,
        trainable=trainable,
        name=name,
        **kwargs)
    self.depth_multiplier = depth_multiplier
    self.depthwise_initializer = initializers.get(depthwise_initializer)
    self.pointwise_initializer = initializers.get(pointwise_initializer)
    self.depthwise_regularizer = regularizers.get(depthwise_regularizer)
    self.pointwise_regularizer = regularizers.get(pointwise_regularizer)
    self.depthwise_constraint = constraints.get(depthwise_constraint)
    self.pointwise_constraint = constraints.get(pointwise_constraint)

  def build(self, input_shape):
    input_shape = tensor_shape.TensorShape(input_shape)
    if self.data_format == 'channels_first':
      channel_axis = 1
    else:
      channel_axis = -1
    if input_shape.dims[channel_axis].value is None:
      raise ValueError('The channel dimension of the inputs '
                       'should be defined. Found `None`.')
    input_dim = int(input_shape[channel_axis])
    self.input_spec = InputSpec(ndim=self.rank + 2,
                                axes={channel_axis: input_dim})
    depthwise_kernel_shape = self.kernel_size + (input_dim,
                                                 self.depth_multiplier)
    pointwise_kernel_shape = (
        1,) * self.rank + (self.depth_multiplier * input_dim, self.filters)

    self.depthwise_kernel = self.add_weight(
        name='depthwise_kernel',
        shape=depthwise_kernel_shape,
        initializer=self.depthwise_initializer,
        regularizer=self.depthwise_regularizer,
        constraint=self.depthwise_constraint,
        trainable=True,
        dtype=self.dtype)
    self.pointwise_kernel = self.add_weight(
        name='pointwise_kernel',
        shape=pointwise_kernel_shape,
        initializer=self.pointwise_initializer,
        regularizer=self.pointwise_regularizer,
        constraint=self.pointwise_constraint,
        trainable=True,
        dtype=self.dtype)
    if self.use_bias:
      self.bias = self.add_weight(
          name='bias',
          shape=(self.filters,),
          initializer=self.bias_initializer,
          regularizer=self.bias_regularizer,
          constraint=self.bias_constraint,
          trainable=True,
          dtype=self.dtype)
    else:
      self.bias = None
    self.built = True

  def call(self, inputs):
    raise NotImplementedError

  def get_config(self):
    config = {
        'filters':
            self.filters,
        'kernel_size':
            self.kernel_size,
        'strides':
            self.strides,
        'padding':
            self.padding,
        'data_format':
            self.data_format,
        'depth_multiplier':
            self.depth_multiplier,
        'dilation_rate':
            self.dilation_rate,
        'activation':
            activations.serialize(self.activation),
        'use_bias':
            self.use_bias,
        'depthwise_initializer':
            initializers.serialize(self.depthwise_initializer),
        'pointwise_initializer':
            initializers.serialize(self.pointwise_initializer),
        'bias_initializer':
            initializers.serialize(self.bias_initializer),
        'depthwise_regularizer':
            regularizers.serialize(self.depthwise_regularizer),
        'pointwise_regularizer':
            regularizers.serialize(self.pointwise_regularizer),
        'bias_regularizer':
            regularizers.serialize(self.bias_regularizer),
        'activity_regularizer':
            regularizers.serialize(self.activity_regularizer),
        'depthwise_constraint':
            constraints.serialize(self.depthwise_constraint),
        'pointwise_constraint':
            constraints.serialize(self.pointwise_constraint),
        'bias_constraint':
            constraints.serialize(self.bias_constraint)
    }
    base_config = super(SeparableConv, self).get_config()
    return dict(list(base_config.items()) + list(config.items()))


@keras_export('keras.layers.SeparableConv1D',
              'keras.layers.SeparableConvolution1D')
class SeparableConv1D(SeparableConv):
  """Depthwise separable 1D convolution.

  This layer performs a depthwise convolution that acts separately on
  channels, followed by a pointwise convolution that mixes channels.
  If `use_bias` is True and a bias initializer is provided,
  it adds a bias vector to the output.
  It then optionally applies an activation function to produce the final output.

  Arguments:
    filters: Integer, the dimensionality of the output space (i.e. the number
      of filters in the convolution).
    kernel_size: A single integer specifying the spatial
      dimensions of the filters.
    strides: A single integer specifying the strides
      of the convolution.
      Specifying any `stride` value != 1 is incompatible with specifying
      any `dilation_rate` value != 1.
    padding: One of `"valid"`, `"same"`, or `"causal"` (case-insensitive).
    data_format: A string, one of `channels_last` (default) or `channels_first`.
      The ordering of the dimensions in the inputs.
      `channels_last` corresponds to inputs with shape
      `(batch, length, channels)` while `channels_first` corresponds to
      inputs with shape `(batch, channels, length)`.
    dilation_rate: A single integer, specifying
      the dilation rate to use for dilated convolution.
      Currently, specifying any `dilation_rate` value != 1 is
      incompatible with specifying any stride value != 1.
    depth_multiplier: The number of depthwise convolution output channels for
      each input channel. The total number of depthwise convolution output
      channels will be equal to `num_filters_in * depth_multiplier`.
    activation: Activation function. Set it to None to maintain a
      linear activation.
    use_bias: Boolean, whether the layer uses a bias.
    depthwise_initializer: An initializer for the depthwise convolution kernel.
    pointwise_initializer: An initializer for the pointwise convolution kernel.
    bias_initializer: An initializer for the bias vector. If None, the default
      initializer will be used.
    depthwise_regularizer: Optional regularizer for the depthwise
      convolution kernel.
    pointwise_regularizer: Optional regularizer for the pointwise
      convolution kernel.
    bias_regularizer: Optional regularizer for the bias vector.
    activity_regularizer: Optional regularizer function for the output.
    depthwise_constraint: Optional projection function to be applied to the
      depthwise kernel after being updated by an `Optimizer` (e.g. used for
      norm constraints or value constraints for layer weights). The function
      must take as input the unprojected variable and must return the
      projected variable (which must have the same shape). Constraints are
      not safe to use when doing asynchronous distributed training.
    pointwise_constraint: Optional projection function to be applied to the
      pointwise kernel after being updated by an `Optimizer`.
    bias_constraint: Optional projection function to be applied to the
      bias after being updated by an `Optimizer`.
    trainable: Boolean, if `True` the weights of this layer will be marked as
      trainable (and listed in `layer.trainable_weights`).
    name: A string, the name of the layer.
  """

  def __init__(self,
               filters,
               kernel_size,
               strides=1,
               padding='valid',
               data_format=None,
               dilation_rate=1,
               depth_multiplier=1,
               activation=None,
               use_bias=True,
               depthwise_initializer='glorot_uniform',
               pointwise_initializer='glorot_uniform',
               bias_initializer='zeros',
               depthwise_regularizer=None,
               pointwise_regularizer=None,
               bias_regularizer=None,
               activity_regularizer=None,
               depthwise_constraint=None,
               pointwise_constraint=None,
               bias_constraint=None,
               **kwargs):
    super(SeparableConv1D, self).__init__(
        rank=1,
        filters=filters,
        kernel_size=kernel_size,
        strides=strides,
        padding=padding,
        data_format=data_format,
        dilation_rate=dilation_rate,
        depth_multiplier=depth_multiplier,
        activation=activations.get(activation),
        use_bias=use_bias,
        depthwise_initializer=initializers.get(depthwise_initializer),
        pointwise_initializer=initializers.get(pointwise_initializer),
        bias_initializer=initializers.get(bias_initializer),
        depthwise_regularizer=regularizers.get(depthwise_regularizer),
        pointwise_regularizer=regularizers.get(pointwise_regularizer),
        bias_regularizer=regularizers.get(bias_regularizer),
        activity_regularizer=regularizers.get(activity_regularizer),
        depthwise_constraint=constraints.get(depthwise_constraint),
        pointwise_constraint=constraints.get(pointwise_constraint),
        bias_constraint=constraints.get(bias_constraint),
        **kwargs)

  def call(self, inputs):
    if self.padding == 'causal':
      inputs = array_ops.pad(inputs, self._compute_causal_padding())
    if self.data_format == 'channels_last':
      strides = (1,) + self.strides * 2 + (1,)
      spatial_start_dim = 1
    else:
      strides = (1, 1) + self.strides * 2
      spatial_start_dim = 2

    # Explicitly broadcast inputs and kernels to 4D.
    # TODO(fchollet): refactor when a native separable_conv1d op is available.
    inputs = array_ops.expand_dims(inputs, spatial_start_dim)
    depthwise_kernel = array_ops.expand_dims(self.depthwise_kernel, 0)
    pointwise_kernel = array_ops.expand_dims(self.pointwise_kernel, 0)
    dilation_rate = (1,) + self.dilation_rate

    if self.padding == 'causal':
      op_padding = 'valid'
    else:
      op_padding = self.padding
    outputs = nn.separable_conv2d(
        inputs,
        depthwise_kernel,
        pointwise_kernel,
        strides=strides,
        padding=op_padding.upper(),
        rate=dilation_rate,
        data_format=conv_utils.convert_data_format(self.data_format, ndim=4))

    if self.use_bias:
      outputs = nn.bias_add(
          outputs,
          self.bias,
          data_format=conv_utils.convert_data_format(self.data_format, ndim=4))

    outputs = array_ops.squeeze(outputs, [spatial_start_dim])

    if self.activation is not None:
      return self.activation(outputs)
    return outputs


@keras_export('keras.layers.SeparableConv2D',
              'keras.layers.SeparableConvolution2D')
class SeparableConv2D(SeparableConv):
  """Depthwise separable 2D convolution.

  Separable convolutions consist in first performing
  a depthwise spatial convolution
  (which acts on each input channel separately)
  followed by a pointwise convolution which mixes together the resulting
  output channels. The `depth_multiplier` argument controls how many
  output channels are generated per input channel in the depthwise step.

  Intuitively, separable convolutions can be understood as
  a way to factorize a convolution kernel into two smaller kernels,
  or as an extreme version of an Inception block.

  Arguments:
    filters: Integer, the dimensionality of the output space
      (i.e. the number of output filters in the convolution).
    kernel_size: An integer or tuple/list of 2 integers, specifying the
      height and width of the 2D convolution window.
      Can be a single integer to specify the same value for
      all spatial dimensions.
    strides: An integer or tuple/list of 2 integers,
      specifying the strides of the convolution along the height and width.
      Can be a single integer to specify the same value for
      all spatial dimensions.
      Specifying any stride value != 1 is incompatible with specifying
      any `dilation_rate` value != 1.
    padding: one of `"valid"` or `"same"` (case-insensitive).
    data_format: A string,
      one of `channels_last` (default) or `channels_first`.
      The ordering of the dimensions in the inputs.
      `channels_last` corresponds to inputs with shape
      `(batch, height, width, channels)` while `channels_first`
      corresponds to inputs with shape
      `(batch, channels, height, width)`.
      It defaults to the `image_data_format` value found in your
      Keras config file at `~/.keras/keras.json`.
      If you never set it, then it will be "channels_last".
    dilation_rate: An integer or tuple/list of 2 integers, specifying
      the dilation rate to use for dilated convolution.
      Currently, specifying any `dilation_rate` value != 1 is
      incompatible with specifying any `strides` value != 1.
    depth_multiplier: The number of depthwise convolution output channels
      for each input channel.
      The total number of depthwise convolution output
      channels will be equal to `filters_in * depth_multiplier`.
    activation: Activation function to use.
      If you don't specify anything, no activation is applied
      (ie. "linear" activation: `a(x) = x`).
    use_bias: Boolean, whether the layer uses a bias vector.
    depthwise_initializer: Initializer for the depthwise kernel matrix.
    pointwise_initializer: Initializer for the pointwise kernel matrix.
    bias_initializer: Initializer for the bias vector.
    depthwise_regularizer: Regularizer function applied to
      the depthwise kernel matrix.
    pointwise_regularizer: Regularizer function applied to
      the pointwise kernel matrix.
    bias_regularizer: Regularizer function applied to the bias vector.
    activity_regularizer: Regularizer function applied to
      the output of the layer (its "activation")..
    depthwise_constraint: Constraint function applied to
      the depthwise kernel matrix.
    pointwise_constraint: Constraint function applied to
      the pointwise kernel matrix.
    bias_constraint: Constraint function applied to the bias vector.

  Input shape:
    4D tensor with shape:
    `(batch, channels, rows, cols)` if data_format='channels_first'
    or 4D tensor with shape:
    `(batch, rows, cols, channels)` if data_format='channels_last'.

  Output shape:
    4D tensor with shape:
    `(batch, filters, new_rows, new_cols)` if data_format='channels_first'
    or 4D tensor with shape:
    `(batch, new_rows, new_cols, filters)` if data_format='channels_last'.
    `rows` and `cols` values might have changed due to padding.
  """

  def __init__(self,
               filters,
               kernel_size,
               strides=(1, 1),
               padding='valid',
               data_format=None,
               dilation_rate=(1, 1),
               depth_multiplier=1,
               activation=None,
               use_bias=True,
               depthwise_initializer='glorot_uniform',
               pointwise_initializer='glorot_uniform',
               bias_initializer='zeros',
               depthwise_regularizer=None,
               pointwise_regularizer=None,
               bias_regularizer=None,
               activity_regularizer=None,
               depthwise_constraint=None,
               pointwise_constraint=None,
               bias_constraint=None,
               **kwargs):
    super(SeparableConv2D, self).__init__(
        rank=2,
        filters=filters,
        kernel_size=kernel_size,
        strides=strides,
        padding=padding,
        data_format=data_format,
        dilation_rate=dilation_rate,
        depth_multiplier=depth_multiplier,
        activation=activations.get(activation),
        use_bias=use_bias,
        depthwise_initializer=initializers.get(depthwise_initializer),
        pointwise_initializer=initializers.get(pointwise_initializer),
        bias_initializer=initializers.get(bias_initializer),
        depthwise_regularizer=regularizers.get(depthwise_regularizer),
        pointwise_regularizer=regularizers.get(pointwise_regularizer),
        bias_regularizer=regularizers.get(bias_regularizer),
        activity_regularizer=regularizers.get(activity_regularizer),
        depthwise_constraint=constraints.get(depthwise_constraint),
        pointwise_constraint=constraints.get(pointwise_constraint),
        bias_constraint=constraints.get(bias_constraint),
        **kwargs)

  def call(self, inputs):
    # Apply the actual ops.
    if self.data_format == 'channels_last':
      strides = (1,) + self.strides + (1,)
    else:
      strides = (1, 1) + self.strides
    outputs = nn.separable_conv2d(
        inputs,
        self.depthwise_kernel,
        self.pointwise_kernel,
        strides=strides,
        padding=self.padding.upper(),
        rate=self.dilation_rate,
        data_format=conv_utils.convert_data_format(self.data_format, ndim=4))

    if self.use_bias:
      outputs = nn.bias_add(
          outputs,
          self.bias,
          data_format=conv_utils.convert_data_format(self.data_format, ndim=4))

    if self.activation is not None:
      return self.activation(outputs)
    return outputs


@keras_export('keras.layers.DepthwiseConv2D')
class DepthwiseConv2D(Conv2D):
  """Depthwise separable 2D convolution.

  Depthwise Separable convolutions consists in performing
  just the first step in a depthwise spatial convolution
  (which acts on each input channel separately).
  The `depth_multiplier` argument controls how many
  output channels are generated per input channel in the depthwise step.

  Arguments:
    kernel_size: An integer or tuple/list of 2 integers, specifying the
      height and width of the 2D convolution window.
      Can be a single integer to specify the same value for
      all spatial dimensions.
    strides: An integer or tuple/list of 2 integers,
      specifying the strides of the convolution along the height and width.
      Can be a single integer to specify the same value for
      all spatial dimensions.
      Specifying any stride value != 1 is incompatible with specifying
      any `dilation_rate` value != 1.
    padding: one of `'valid'` or `'same'` (case-insensitive).
    depth_multiplier: The number of depthwise convolution output channels
      for each input channel.
      The total number of depthwise convolution output
      channels will be equal to `filters_in * depth_multiplier`.
    data_format: A string,
      one of `channels_last` (default) or `channels_first`.
      The ordering of the dimensions in the inputs.
      `channels_last` corresponds to inputs with shape
      `(batch, height, width, channels)` while `channels_first`
      corresponds to inputs with shape
      `(batch, channels, height, width)`.
      It defaults to the `image_data_format` value found in your
      Keras config file at `~/.keras/keras.json`.
      If you never set it, then it will be 'channels_last'.
    activation: Activation function to use.
      If you don't specify anything, no activation is applied
      (ie. 'linear' activation: `a(x) = x`).
    use_bias: Boolean, whether the layer uses a bias vector.
    depthwise_initializer: Initializer for the depthwise kernel matrix.
    bias_initializer: Initializer for the bias vector.
    depthwise_regularizer: Regularizer function applied to
      the depthwise kernel matrix.
    bias_regularizer: Regularizer function applied to the bias vector.
    activity_regularizer: Regularizer function applied to
      the output of the layer (its 'activation').
    depthwise_constraint: Constraint function applied to
      the depthwise kernel matrix.
    bias_constraint: Constraint function applied to the bias vector.

  Input shape:
    4D tensor with shape:
    `[batch, channels, rows, cols]` if data_format='channels_first'
    or 4D tensor with shape:
    `[batch, rows, cols, channels]` if data_format='channels_last'.

  Output shape:
    4D tensor with shape:
    `[batch, filters, new_rows, new_cols]` if data_format='channels_first'
    or 4D tensor with shape:
    `[batch, new_rows, new_cols, filters]` if data_format='channels_last'.
    `rows` and `cols` values might have changed due to padding.
  """

  def __init__(self,
               kernel_size,
               strides=(1, 1),
               padding='valid',
               depth_multiplier=1,
               data_format=None,
               activation=None,
               use_bias=True,
               depthwise_initializer='glorot_uniform',
               bias_initializer='zeros',
               depthwise_regularizer=None,
               bias_regularizer=None,
               activity_regularizer=None,
               depthwise_constraint=None,
               bias_constraint=None,
               **kwargs):
    super(DepthwiseConv2D, self).__init__(
        filters=None,
        kernel_size=kernel_size,
        strides=strides,
        padding=padding,
        data_format=data_format,
        activation=activation,
        use_bias=use_bias,
        bias_regularizer=bias_regularizer,
        activity_regularizer=activity_regularizer,
        bias_constraint=bias_constraint,
        **kwargs)
    self.depth_multiplier = depth_multiplier
    self.depthwise_initializer = initializers.get(depthwise_initializer)
    self.depthwise_regularizer = regularizers.get(depthwise_regularizer)
    self.depthwise_constraint = constraints.get(depthwise_constraint)
    self.bias_initializer = initializers.get(bias_initializer)

  def build(self, input_shape):
    if len(input_shape) < 4:
      raise ValueError('Inputs to `DepthwiseConv2D` should have rank 4. '
                       'Received input shape:', str(input_shape))
    input_shape = tensor_shape.TensorShape(input_shape)
    if self.data_format == 'channels_first':
      channel_axis = 1
    else:
      channel_axis = 3
    if input_shape.dims[channel_axis].value is None:
      raise ValueError('The channel dimension of the inputs to '
                       '`DepthwiseConv2D` '
                       'should be defined. Found `None`.')
    input_dim = int(input_shape[channel_axis])
    depthwise_kernel_shape = (self.kernel_size[0],
                              self.kernel_size[1],
                              input_dim,
                              self.depth_multiplier)

    self.depthwise_kernel = self.add_weight(
        shape=depthwise_kernel_shape,
        initializer=self.depthwise_initializer,
        name='depthwise_kernel',
        regularizer=self.depthwise_regularizer,
        constraint=self.depthwise_constraint)

    if self.use_bias:
      self.bias = self.add_weight(shape=(input_dim * self.depth_multiplier,),
                                  initializer=self.bias_initializer,
                                  name='bias',
                                  regularizer=self.bias_regularizer,
                                  constraint=self.bias_constraint)
    else:
      self.bias = None
    # Set input spec.
    self.input_spec = InputSpec(ndim=4, axes={channel_axis: input_dim})
    self.built = True

  def call(self, inputs):
    outputs = backend.depthwise_conv2d(
        inputs,
        self.depthwise_kernel,
        strides=self.strides,
        padding=self.padding,
        dilation_rate=self.dilation_rate,
        data_format=self.data_format)

    if self.use_bias:
      outputs = backend.bias_add(
          outputs,
          self.bias,
          data_format=self.data_format)

    if self.activation is not None:
      return self.activation(outputs)

    return outputs

  @tf_utils.shape_type_conversion
  def compute_output_shape(self, input_shape):
    if self.data_format == 'channels_first':
      rows = input_shape[2]
      cols = input_shape[3]
      out_filters = input_shape[1] * self.depth_multiplier
    elif self.data_format == 'channels_last':
      rows = input_shape[1]
      cols = input_shape[2]
      out_filters = input_shape[3] * self.depth_multiplier

    rows = conv_utils.conv_output_length(rows, self.kernel_size[0],
                                         self.padding,
                                         self.strides[0])
    cols = conv_utils.conv_output_length(cols, self.kernel_size[1],
                                         self.padding,
                                         self.strides[1])
    if self.data_format == 'channels_first':
      return (input_shape[0], out_filters, rows, cols)
    elif self.data_format == 'channels_last':
      return (input_shape[0], rows, cols, out_filters)

  def get_config(self):
    config = super(DepthwiseConv2D, self).get_config()
    config.pop('filters')
    config.pop('kernel_initializer')
    config.pop('kernel_regularizer')
    config.pop('kernel_constraint')
    config['depth_multiplier'] = self.depth_multiplier
    config['depthwise_initializer'] = initializers.serialize(
        self.depthwise_initializer)
    config['depthwise_regularizer'] = regularizers.serialize(
        self.depthwise_regularizer)
    config['depthwise_constraint'] = constraints.serialize(
        self.depthwise_constraint)
    return config


@keras_export('keras.layers.UpSampling1D')
class UpSampling1D(Layer):
  """Upsampling layer for 1D inputs.

  Repeats each temporal step `size` times along the time axis.

  Arguments:
    size: Integer. Upsampling factor.

  Input shape:
    3D tensor with shape: `(batch, steps, features)`.

  Output shape:
    3D tensor with shape: `(batch, upsampled_steps, features)`.
  """

  def __init__(self, size=2, **kwargs):
    super(UpSampling1D, self).__init__(**kwargs)
    self.size = int(size)
    self.input_spec = InputSpec(ndim=3)

  def compute_output_shape(self, input_shape):
    input_shape = tensor_shape.TensorShape(input_shape).as_list()
    size = self.size * input_shape[1] if input_shape[1] is not None else None
    return tensor_shape.TensorShape([input_shape[0], size, input_shape[2]])

  def call(self, inputs):
    output = backend.repeat_elements(inputs, self.size, axis=1)
    return output

  def get_config(self):
    config = {'size': self.size}
    base_config = super(UpSampling1D, self).get_config()
    return dict(list(base_config.items()) + list(config.items()))


@keras_export('keras.layers.UpSampling2D')
class UpSampling2D(Layer):
  """Upsampling layer for 2D inputs.

  Repeats the rows and columns of the data
  by `size[0]` and `size[1]` respectively.

  Arguments:
    size: Int, or tuple of 2 integers.
      The upsampling factors for rows and columns.
    data_format: A string,
      one of `channels_last` (default) or `channels_first`.
      The ordering of the dimensions in the inputs.
      `channels_last` corresponds to inputs with shape
      `(batch, height, width, channels)` while `channels_first`
      corresponds to inputs with shape
      `(batch, channels, height, width)`.
      It defaults to the `image_data_format` value found in your
      Keras config file at `~/.keras/keras.json`.
      If you never set it, then it will be "channels_last".
    interpolation: A string, one of `nearest` or `bilinear`.

  Input shape:
    4D tensor with shape:
    - If `data_format` is `"channels_last"`:
        `(batch, rows, cols, channels)`
    - If `data_format` is `"channels_first"`:
        `(batch, channels, rows, cols)`

  Output shape:
    4D tensor with shape:
    - If `data_format` is `"channels_last"`:
        `(batch, upsampled_rows, upsampled_cols, channels)`
    - If `data_format` is `"channels_first"`:
        `(batch, channels, upsampled_rows, upsampled_cols)`
  """

  def __init__(self,
               size=(2, 2),
               data_format=None,
               interpolation='nearest',
               **kwargs):
    super(UpSampling2D, self).__init__(**kwargs)
    self.data_format = conv_utils.normalize_data_format(data_format)
    self.size = conv_utils.normalize_tuple(size, 2, 'size')
    if interpolation not in {'nearest', 'bilinear'}:
      raise ValueError('`interpolation` argument should be one of `"nearest"` '
                       'or `"bilinear"`.')
    self.interpolation = interpolation
    self.input_spec = InputSpec(ndim=4)

  def compute_output_shape(self, input_shape):
    input_shape = tensor_shape.TensorShape(input_shape).as_list()
    if self.data_format == 'channels_first':
      height = self.size[0] * input_shape[
          2] if input_shape[2] is not None else None
      width = self.size[1] * input_shape[
          3] if input_shape[3] is not None else None
      return tensor_shape.TensorShape(
          [input_shape[0], input_shape[1], height, width])
    else:
      height = self.size[0] * input_shape[
          1] if input_shape[1] is not None else None
      width = self.size[1] * input_shape[
          2] if input_shape[2] is not None else None
      return tensor_shape.TensorShape(
          [input_shape[0], height, width, input_shape[3]])

  def call(self, inputs):
    return backend.resize_images(
        inputs, self.size[0], self.size[1], self.data_format,
        interpolation=self.interpolation)

  def get_config(self):
    config = {
        'size': self.size,
        'data_format': self.data_format,
        'interpolation': self.interpolation
    }
    base_config = super(UpSampling2D, self).get_config()
    return dict(list(base_config.items()) + list(config.items()))


@keras_export('keras.layers.UpSampling3D')
class UpSampling3D(Layer):
  """Upsampling layer for 3D inputs.

  Repeats the 1st, 2nd and 3rd dimensions
  of the data by `size[0]`, `size[1]` and `size[2]` respectively.

  Arguments:
    size: Int, or tuple of 3 integers.
      The upsampling factors for dim1, dim2 and dim3.
    data_format: A string,
      one of `channels_last` (default) or `channels_first`.
      The ordering of the dimensions in the inputs.
      `channels_last` corresponds to inputs with shape
      `(batch, spatial_dim1, spatial_dim2, spatial_dim3, channels)`
      while `channels_first` corresponds to inputs with shape
      `(batch, channels, spatial_dim1, spatial_dim2, spatial_dim3)`.
      It defaults to the `image_data_format` value found in your
      Keras config file at `~/.keras/keras.json`.
      If you never set it, then it will be "channels_last".

  Input shape:
    5D tensor with shape:
    - If `data_format` is `"channels_last"`:
        `(batch, dim1, dim2, dim3, channels)`
    - If `data_format` is `"channels_first"`:
        `(batch, channels, dim1, dim2, dim3)`

  Output shape:
    5D tensor with shape:
    - If `data_format` is `"channels_last"`:
        `(batch, upsampled_dim1, upsampled_dim2, upsampled_dim3, channels)`
    - If `data_format` is `"channels_first"`:
        `(batch, channels, upsampled_dim1, upsampled_dim2, upsampled_dim3)`
  """

  def __init__(self, size=(2, 2, 2), data_format=None, **kwargs):
    self.data_format = conv_utils.normalize_data_format(data_format)
    self.size = conv_utils.normalize_tuple(size, 3, 'size')
    self.input_spec = InputSpec(ndim=5)
    super(UpSampling3D, self).__init__(**kwargs)

  def compute_output_shape(self, input_shape):
    input_shape = tensor_shape.TensorShape(input_shape).as_list()
    if self.data_format == 'channels_first':
      dim1 = self.size[0] * input_shape[
          2] if input_shape[2] is not None else None
      dim2 = self.size[1] * input_shape[
          3] if input_shape[3] is not None else None
      dim3 = self.size[2] * input_shape[
          4] if input_shape[4] is not None else None
      return tensor_shape.TensorShape(
          [input_shape[0], input_shape[1], dim1, dim2, dim3])
    else:
      dim1 = self.size[0] * input_shape[
          1] if input_shape[1] is not None else None
      dim2 = self.size[1] * input_shape[
          2] if input_shape[2] is not None else None
      dim3 = self.size[2] * input_shape[
          3] if input_shape[3] is not None else None
      return tensor_shape.TensorShape(
          [input_shape[0], dim1, dim2, dim3, input_shape[4]])

  def call(self, inputs):
    return backend.resize_volumes(
        inputs, self.size[0], self.size[1], self.size[2], self.data_format)

  def get_config(self):
    config = {'size': self.size, 'data_format': self.data_format}
    base_config = super(UpSampling3D, self).get_config()
    return dict(list(base_config.items()) + list(config.items()))


@keras_export('keras.layers.ZeroPadding1D')
class ZeroPadding1D(Layer):
  """Zero-padding layer for 1D input (e.g. temporal sequence).

  Arguments:
      padding: Int, or tuple of int (length 2), or dictionary.
          - If int:
          How many zeros to add at the beginning and end of
          the padding dimension (axis 1).
          - If tuple of int (length 2):
          How many zeros to add at the beginning and at the end of
          the padding dimension (`(left_pad, right_pad)`).

  Input shape:
      3D tensor with shape `(batch, axis_to_pad, features)`

  Output shape:
      3D tensor with shape `(batch, padded_axis, features)`
  """

  def __init__(self, padding=1, **kwargs):
    super(ZeroPadding1D, self).__init__(**kwargs)
    self.padding = conv_utils.normalize_tuple(padding, 2, 'padding')
    self.input_spec = InputSpec(ndim=3)

  def compute_output_shape(self, input_shape):
    if input_shape[1] is not None:
      length = input_shape[1] + self.padding[0] + self.padding[1]
    else:
      length = None
    return tensor_shape.TensorShape([input_shape[0], length, input_shape[2]])

  def call(self, inputs):
    return backend.temporal_padding(inputs, padding=self.padding)

  def get_config(self):
    config = {'padding': self.padding}
    base_config = super(ZeroPadding1D, self).get_config()
    return dict(list(base_config.items()) + list(config.items()))


@keras_export('keras.layers.ZeroPadding2D')
class ZeroPadding2D(Layer):
  """Zero-padding layer for 2D input (e.g. picture).

  This layer can add rows and columns of zeros
  at the top, bottom, left and right side of an image tensor.

  Arguments:
    padding: Int, or tuple of 2 ints, or tuple of 2 tuples of 2 ints.
      - If int: the same symmetric padding
        is applied to height and width.
      - If tuple of 2 ints:
        interpreted as two different
        symmetric padding values for height and width:
        `(symmetric_height_pad, symmetric_width_pad)`.
      - If tuple of 2 tuples of 2 ints:
        interpreted as
        `((top_pad, bottom_pad), (left_pad, right_pad))`
    data_format: A string,
      one of `channels_last` (default) or `channels_first`.
      The ordering of the dimensions in the inputs.
      `channels_last` corresponds to inputs with shape
      `(batch, height, width, channels)` while `channels_first`
      corresponds to inputs with shape
      `(batch, channels, height, width)`.
      It defaults to the `image_data_format` value found in your
      Keras config file at `~/.keras/keras.json`.
      If you never set it, then it will be "channels_last".

  Input shape:
    4D tensor with shape:
    - If `data_format` is `"channels_last"`:
        `(batch, rows, cols, channels)`
    - If `data_format` is `"channels_first"`:
        `(batch, channels, rows, cols)`

  Output shape:
    4D tensor with shape:
    - If `data_format` is `"channels_last"`:
        `(batch, padded_rows, padded_cols, channels)`
    - If `data_format` is `"channels_first"`:
        `(batch, channels, padded_rows, padded_cols)`
  """

  def __init__(self, padding=(1, 1), data_format=None, **kwargs):
    super(ZeroPadding2D, self).__init__(**kwargs)
    self.data_format = conv_utils.normalize_data_format(data_format)
    if isinstance(padding, int):
      self.padding = ((padding, padding), (padding, padding))
    elif hasattr(padding, '__len__'):
      if len(padding) != 2:
        raise ValueError('`padding` should have two elements. '
                         'Found: ' + str(padding))
      height_padding = conv_utils.normalize_tuple(padding[0], 2,
                                                  '1st entry of padding')
      width_padding = conv_utils.normalize_tuple(padding[1], 2,
                                                 '2nd entry of padding')
      self.padding = (height_padding, width_padding)
    else:
      raise ValueError('`padding` should be either an int, '
                       'a tuple of 2 ints '
                       '(symmetric_height_pad, symmetric_width_pad), '
                       'or a tuple of 2 tuples of 2 ints '
                       '((top_pad, bottom_pad), (left_pad, right_pad)). '
                       'Found: ' + str(padding))
    self.input_spec = InputSpec(ndim=4)

  def compute_output_shape(self, input_shape):
    input_shape = tensor_shape.TensorShape(input_shape).as_list()
    if self.data_format == 'channels_first':
      if input_shape[2] is not None:
        rows = input_shape[2] + self.padding[0][0] + self.padding[0][1]
      else:
        rows = None
      if input_shape[3] is not None:
        cols = input_shape[3] + self.padding[1][0] + self.padding[1][1]
      else:
        cols = None
      return tensor_shape.TensorShape(
          [input_shape[0], input_shape[1], rows, cols])
    elif self.data_format == 'channels_last':
      if input_shape[1] is not None:
        rows = input_shape[1] + self.padding[0][0] + self.padding[0][1]
      else:
        rows = None
      if input_shape[2] is not None:
        cols = input_shape[2] + self.padding[1][0] + self.padding[1][1]
      else:
        cols = None
      return tensor_shape.TensorShape(
          [input_shape[0], rows, cols, input_shape[3]])

  def call(self, inputs):
    return backend.spatial_2d_padding(
        inputs, padding=self.padding, data_format=self.data_format)

  def get_config(self):
    config = {'padding': self.padding, 'data_format': self.data_format}
    base_config = super(ZeroPadding2D, self).get_config()
    return dict(list(base_config.items()) + list(config.items()))


@keras_export('keras.layers.ZeroPadding3D')
class ZeroPadding3D(Layer):
  """Zero-padding layer for 3D data (spatial or spatio-temporal).

  Arguments:
    padding: Int, or tuple of 3 ints, or tuple of 3 tuples of 2 ints.
      - If int: the same symmetric padding
        is applied to height and width.
      - If tuple of 3 ints:
        interpreted as two different
        symmetric padding values for height and width:
        `(symmetric_dim1_pad, symmetric_dim2_pad, symmetric_dim3_pad)`.
      - If tuple of 3 tuples of 2 ints:
        interpreted as
        `((left_dim1_pad, right_dim1_pad), (left_dim2_pad,
          right_dim2_pad), (left_dim3_pad, right_dim3_pad))`
    data_format: A string,
      one of `channels_last` (default) or `channels_first`.
      The ordering of the dimensions in the inputs.
      `channels_last` corresponds to inputs with shape
      `(batch, spatial_dim1, spatial_dim2, spatial_dim3, channels)`
      while `channels_first` corresponds to inputs with shape
      `(batch, channels, spatial_dim1, spatial_dim2, spatial_dim3)`.
      It defaults to the `image_data_format` value found in your
      Keras config file at `~/.keras/keras.json`.
      If you never set it, then it will be "channels_last".

  Input shape:
    5D tensor with shape:
    - If `data_format` is `"channels_last"`:
        `(batch, first_axis_to_pad, second_axis_to_pad, third_axis_to_pad,
          depth)`
    - If `data_format` is `"channels_first"`:
        `(batch, depth, first_axis_to_pad, second_axis_to_pad,
          third_axis_to_pad)`

  Output shape:
    5D tensor with shape:
    - If `data_format` is `"channels_last"`:
        `(batch, first_padded_axis, second_padded_axis, third_axis_to_pad,
          depth)`
    - If `data_format` is `"channels_first"`:
        `(batch, depth, first_padded_axis, second_padded_axis,
          third_axis_to_pad)`
  """

  def __init__(self, padding=(1, 1, 1), data_format=None, **kwargs):
    super(ZeroPadding3D, self).__init__(**kwargs)
    self.data_format = conv_utils.normalize_data_format(data_format)
    if isinstance(padding, int):
      self.padding = ((padding, padding), (padding, padding), (padding,
                                                               padding))
    elif hasattr(padding, '__len__'):
      if len(padding) != 3:
        raise ValueError('`padding` should have 3 elements. '
                         'Found: ' + str(padding))
      dim1_padding = conv_utils.normalize_tuple(padding[0], 2,
                                                '1st entry of padding')
      dim2_padding = conv_utils.normalize_tuple(padding[1], 2,
                                                '2nd entry of padding')
      dim3_padding = conv_utils.normalize_tuple(padding[2], 2,
                                                '3rd entry of padding')
      self.padding = (dim1_padding, dim2_padding, dim3_padding)
    else:
      raise ValueError(
          '`padding` should be either an int, '
          'a tuple of 3 ints '
          '(symmetric_dim1_pad, symmetric_dim2_pad, symmetric_dim3_pad), '
          'or a tuple of 3 tuples of 2 ints '
          '((left_dim1_pad, right_dim1_pad),'
          ' (left_dim2_pad, right_dim2_pad),'
          ' (left_dim3_pad, right_dim2_pad)). '
          'Found: ' + str(padding))
    self.input_spec = InputSpec(ndim=5)

  def compute_output_shape(self, input_shape):
    input_shape = tensor_shape.TensorShape(input_shape).as_list()
    if self.data_format == 'channels_first':
      if input_shape[2] is not None:
        dim1 = input_shape[2] + 2 * self.padding[0][0]
      else:
        dim1 = None
      if input_shape[3] is not None:
        dim2 = input_shape[3] + 2 * self.padding[1][0]
      else:
        dim2 = None
      if input_shape[4] is not None:
        dim3 = input_shape[4] + 2 * self.padding[2][0]
      else:
        dim3 = None
      return tensor_shape.TensorShape(
          [input_shape[0], input_shape[1], dim1, dim2, dim3])
    elif self.data_format == 'channels_last':
      if input_shape[1] is not None:
        dim1 = input_shape[1] + 2 * self.padding[0][1]
      else:
        dim1 = None
      if input_shape[2] is not None:
        dim2 = input_shape[2] + 2 * self.padding[1][1]
      else:
        dim2 = None
      if input_shape[3] is not None:
        dim3 = input_shape[3] + 2 * self.padding[2][1]
      else:
        dim3 = None
      return tensor_shape.TensorShape(
          [input_shape[0], dim1, dim2, dim3, input_shape[4]])

  def call(self, inputs):
    return backend.spatial_3d_padding(
        inputs, padding=self.padding, data_format=self.data_format)

  def get_config(self):
    config = {'padding': self.padding, 'data_format': self.data_format}
    base_config = super(ZeroPadding3D, self).get_config()
    return dict(list(base_config.items()) + list(config.items()))


@keras_export('keras.layers.Cropping1D')
class Cropping1D(Layer):
  """Cropping layer for 1D input (e.g. temporal sequence).

  It crops along the time dimension (axis 1).

  Arguments:
    cropping: Int or tuple of int (length 2)
      How many units should be trimmed off at the beginning and end of
      the cropping dimension (axis 1).
      If a single int is provided, the same value will be used for both.

  Input shape:
    3D tensor with shape `(batch, axis_to_crop, features)`

  Output shape:
    3D tensor with shape `(batch, cropped_axis, features)`
  """

  def __init__(self, cropping=(1, 1), **kwargs):
    super(Cropping1D, self).__init__(**kwargs)
    self.cropping = conv_utils.normalize_tuple(cropping, 2, 'cropping')
    self.input_spec = InputSpec(ndim=3)

  def compute_output_shape(self, input_shape):
    input_shape = tensor_shape.TensorShape(input_shape).as_list()
    if input_shape[1] is not None:
      length = input_shape[1] - self.cropping[0] - self.cropping[1]
    else:
      length = None
    return tensor_shape.TensorShape([input_shape[0], length, input_shape[2]])

  def call(self, inputs):
    if self.cropping[1] == 0:
      return inputs[:, self.cropping[0]:, :]
    else:
      return inputs[:, self.cropping[0]:-self.cropping[1], :]

  def get_config(self):
    config = {'cropping': self.cropping}
    base_config = super(Cropping1D, self).get_config()
    return dict(list(base_config.items()) + list(config.items()))


@keras_export('keras.layers.Cropping2D')
class Cropping2D(Layer):
  """Cropping layer for 2D input (e.g. picture).

  It crops along spatial dimensions, i.e. height and width.

  Arguments:
    cropping: Int, or tuple of 2 ints, or tuple of 2 tuples of 2 ints.
      - If int: the same symmetric cropping
        is applied to height and width.
      - If tuple of 2 ints:
        interpreted as two different
        symmetric cropping values for height and width:
        `(symmetric_height_crop, symmetric_width_crop)`.
      - If tuple of 2 tuples of 2 ints:
        interpreted as
        `((top_crop, bottom_crop), (left_crop, right_crop))`
    data_format: A string,
      one of `channels_last` (default) or `channels_first`.
      The ordering of the dimensions in the inputs.
      `channels_last` corresponds to inputs with shape
      `(batch, height, width, channels)` while `channels_first`
      corresponds to inputs with shape
      `(batch, channels, height, width)`.
      It defaults to the `image_data_format` value found in your
      Keras config file at `~/.keras/keras.json`.
      If you never set it, then it will be "channels_last".

  Input shape:
    4D tensor with shape:
    - If `data_format` is `"channels_last"`:
      `(batch, rows, cols, channels)`
    - If `data_format` is `"channels_first"`:
      `(batch, channels, rows, cols)`

  Output shape:
    4D tensor with shape:
    - If `data_format` is `"channels_last"`:
      `(batch, cropped_rows, cropped_cols, channels)`
    - If `data_format` is `"channels_first"`:
      `(batch, channels, cropped_rows, cropped_cols)`

  Examples:

  ```python
  # Crop the input 2D images or feature maps
  model = Sequential()
  model.add(Cropping2D(cropping=((2, 2), (4, 4)),
                       input_shape=(28, 28, 3)))
  # now model.output_shape == (None, 24, 20, 3)
  model.add(Conv2D(64, (3, 3), padding='same'))
  model.add(Cropping2D(cropping=((2, 2), (2, 2))))
  # now model.output_shape == (None, 20, 16. 64)
  ```
  """

  def __init__(self, cropping=((0, 0), (0, 0)), data_format=None, **kwargs):
    super(Cropping2D, self).__init__(**kwargs)
    self.data_format = conv_utils.normalize_data_format(data_format)
    if isinstance(cropping, int):
      self.cropping = ((cropping, cropping), (cropping, cropping))
    elif hasattr(cropping, '__len__'):
      if len(cropping) != 2:
        raise ValueError('`cropping` should have two elements. '
                         'Found: ' + str(cropping))
      height_cropping = conv_utils.normalize_tuple(cropping[0], 2,
                                                   '1st entry of cropping')
      width_cropping = conv_utils.normalize_tuple(cropping[1], 2,
                                                  '2nd entry of cropping')
      self.cropping = (height_cropping, width_cropping)
    else:
      raise ValueError('`cropping` should be either an int, '
                       'a tuple of 2 ints '
                       '(symmetric_height_crop, symmetric_width_crop), '
                       'or a tuple of 2 tuples of 2 ints '
                       '((top_crop, bottom_crop), (left_crop, right_crop)). '
                       'Found: ' + str(cropping))
    self.input_spec = InputSpec(ndim=4)

  def compute_output_shape(self, input_shape):
    input_shape = tensor_shape.TensorShape(input_shape).as_list()
    # pylint: disable=invalid-unary-operand-type
    if self.data_format == 'channels_first':
      return tensor_shape.TensorShape([
          input_shape[0], input_shape[1],
          input_shape[2] - self.cropping[0][0] - self.cropping[0][1]
          if input_shape[2] else None,
          input_shape[3] - self.cropping[1][0] - self.cropping[1][1]
          if input_shape[3] else None
      ])
    else:
      return tensor_shape.TensorShape([
          input_shape[0],
          input_shape[1] - self.cropping[0][0] - self.cropping[0][1]
          if input_shape[1] else None,
          input_shape[2] - self.cropping[1][0] - self.cropping[1][1]
          if input_shape[2] else None, input_shape[3]
      ])
    # pylint: enable=invalid-unary-operand-type

  def call(self, inputs):
    # pylint: disable=invalid-unary-operand-type
    if self.data_format == 'channels_first':
      if self.cropping[0][1] == self.cropping[1][1] == 0:
        return inputs[:, :, self.cropping[0][0]:, self.cropping[1][0]:]
      elif self.cropping[0][1] == 0:
        return inputs[:, :, self.cropping[0][0]:, self.cropping[1][0]:
                      -self.cropping[1][1]]
      elif self.cropping[1][1] == 0:
        return inputs[:, :, self.cropping[0][0]:-self.cropping[0][1],
                      self.cropping[1][0]:]
      return inputs[:, :, self.cropping[0][0]:-self.cropping[0][1],
                    self.cropping[1][0]:-self.cropping[1][1]]
    else:
      if self.cropping[0][1] == self.cropping[1][1] == 0:
        return inputs[:, self.cropping[0][0]:, self.cropping[1][0]:, :]
      elif self.cropping[0][1] == 0:
        return inputs[:, self.cropping[0][0]:, self.cropping[1][0]:
                      -self.cropping[1][1], :]
      elif self.cropping[1][1] == 0:
        return inputs[:, self.cropping[0][0]:-self.cropping[0][1],
                      self.cropping[1][0]:, :]
      return inputs[:, self.cropping[0][0]:-self.cropping[0][1], self.cropping[
          1][0]:-self.cropping[1][1], :]  # pylint: disable=invalid-unary-operand-type
    # pylint: enable=invalid-unary-operand-type

  def get_config(self):
    config = {'cropping': self.cropping, 'data_format': self.data_format}
    base_config = super(Cropping2D, self).get_config()
    return dict(list(base_config.items()) + list(config.items()))


@keras_export('keras.layers.Cropping3D')
class Cropping3D(Layer):
  """Cropping layer for 3D data (e.g. spatial or spatio-temporal).

  Arguments:
    cropping: Int, or tuple of 3 ints, or tuple of 3 tuples of 2 ints.
      - If int: the same symmetric cropping
        is applied to depth, height, and width.
      - If tuple of 3 ints: interpreted as two different
        symmetric cropping values for depth, height, and width:
        `(symmetric_dim1_crop, symmetric_dim2_crop, symmetric_dim3_crop)`.
      - If tuple of 3 tuples of 2 ints: interpreted as
        `((left_dim1_crop, right_dim1_crop), (left_dim2_crop,
          right_dim2_crop), (left_dim3_crop, right_dim3_crop))`
    data_format: A string,
      one of `channels_last` (default) or `channels_first`.
      The ordering of the dimensions in the inputs.
      `channels_last` corresponds to inputs with shape
      `(batch, spatial_dim1, spatial_dim2, spatial_dim3, channels)`
      while `channels_first` corresponds to inputs with shape
      `(batch, channels, spatial_dim1, spatial_dim2, spatial_dim3)`.
      It defaults to the `image_data_format` value found in your
      Keras config file at `~/.keras/keras.json`.
      If you never set it, then it will be "channels_last".

  Input shape:
    5D tensor with shape:
    - If `data_format` is `"channels_last"`:
      `(batch, first_axis_to_crop, second_axis_to_crop, third_axis_to_crop,
        depth)`
    - If `data_format` is `"channels_first"`:
      `(batch, depth, first_axis_to_crop, second_axis_to_crop,
        third_axis_to_crop)`

  Output shape:
    5D tensor with shape:
    - If `data_format` is `"channels_last"`:
      `(batch, first_cropped_axis, second_cropped_axis, third_cropped_axis,
        depth)`
    - If `data_format` is `"channels_first"`:
      `(batch, depth, first_cropped_axis, second_cropped_axis,
        third_cropped_axis)`
  """

  def __init__(self,
               cropping=((1, 1), (1, 1), (1, 1)),
               data_format=None,
               **kwargs):
    super(Cropping3D, self).__init__(**kwargs)
    self.data_format = conv_utils.normalize_data_format(data_format)
    if isinstance(cropping, int):
      self.cropping = ((cropping, cropping), (cropping, cropping), (cropping,
                                                                    cropping))
    elif hasattr(cropping, '__len__'):
      if len(cropping) != 3:
        raise ValueError('`cropping` should have 3 elements. '
                         'Found: ' + str(cropping))
      dim1_cropping = conv_utils.normalize_tuple(cropping[0], 2,
                                                 '1st entry of cropping')
      dim2_cropping = conv_utils.normalize_tuple(cropping[1], 2,
                                                 '2nd entry of cropping')
      dim3_cropping = conv_utils.normalize_tuple(cropping[2], 2,
                                                 '3rd entry of cropping')
      self.cropping = (dim1_cropping, dim2_cropping, dim3_cropping)
    else:
      raise ValueError(
          '`cropping` should be either an int, '
          'a tuple of 3 ints '
          '(symmetric_dim1_crop, symmetric_dim2_crop, symmetric_dim3_crop), '
          'or a tuple of 3 tuples of 2 ints '
          '((left_dim1_crop, right_dim1_crop),'
          ' (left_dim2_crop, right_dim2_crop),'
          ' (left_dim3_crop, right_dim2_crop)). '
          'Found: ' + str(cropping))
    self.input_spec = InputSpec(ndim=5)

  def compute_output_shape(self, input_shape):
    input_shape = tensor_shape.TensorShape(input_shape).as_list()
    # pylint: disable=invalid-unary-operand-type
    if self.data_format == 'channels_first':
      if input_shape[2] is not None:
        dim1 = input_shape[2] - self.cropping[0][0] - self.cropping[0][1]
      else:
        dim1 = None
      if input_shape[3] is not None:
        dim2 = input_shape[3] - self.cropping[1][0] - self.cropping[1][1]
      else:
        dim2 = None
      if input_shape[4] is not None:
        dim3 = input_shape[4] - self.cropping[2][0] - self.cropping[2][1]
      else:
        dim3 = None
      return tensor_shape.TensorShape(
          [input_shape[0], input_shape[1], dim1, dim2, dim3])
    elif self.data_format == 'channels_last':
      if input_shape[1] is not None:
        dim1 = input_shape[1] - self.cropping[0][0] - self.cropping[0][1]
      else:
        dim1 = None
      if input_shape[2] is not None:
        dim2 = input_shape[2] - self.cropping[1][0] - self.cropping[1][1]
      else:
        dim2 = None
      if input_shape[3] is not None:
        dim3 = input_shape[3] - self.cropping[2][0] - self.cropping[2][1]
      else:
        dim3 = None
      return tensor_shape.TensorShape(
          [input_shape[0], dim1, dim2, dim3, input_shape[4]])
    # pylint: enable=invalid-unary-operand-type

  def call(self, inputs):
    # pylint: disable=invalid-unary-operand-type
    if self.data_format == 'channels_first':
      if self.cropping[0][1] == self.cropping[1][1] == self.cropping[2][1] == 0:
        return inputs[:, :, self.cropping[0][0]:, self.cropping[1][0]:,
                      self.cropping[2][0]:]
      elif self.cropping[0][1] == self.cropping[1][1] == 0:
        return inputs[:, :, self.cropping[0][0]:, self.cropping[1][0]:,
                      self.cropping[2][0]:-self.cropping[2][1]]
      elif self.cropping[1][1] == self.cropping[2][1] == 0:
        return inputs[:, :, self.cropping[0][0]:-self.cropping[0][1],
                      self.cropping[1][0]:, self.cropping[2][0]:]
      elif self.cropping[0][1] == self.cropping[2][1] == 0:
        return inputs[:, :, self.cropping[0][0]:, self.cropping[1][0]:
                      -self.cropping[1][1], self.cropping[2][0]:]
      elif self.cropping[0][1] == 0:
        return inputs[:, :, self.cropping[0][0]:, self.cropping[1][
            0]:-self.cropping[1][1], self.cropping[2][0]:-self.cropping[2][1]]
      elif self.cropping[1][1] == 0:
        return inputs[:, :, self.cropping[0][0]:-self.cropping[0][1], self.
                      cropping[1][0]:, self.cropping[2][0]:-self.cropping[2][1]]
      elif self.cropping[2][1] == 0:
        return inputs[:, :, self.cropping[0][0]:-self.cropping[0][1], self.
                      cropping[1][0]:-self.cropping[1][1], self.cropping[2][0]:]
      return inputs[:, :, self.cropping[0][0]:-self.cropping[0][1],
                    self.cropping[1][0]:-self.cropping[1][1], self.cropping[2][
                        0]:-self.cropping[2][1]]
    else:
      if self.cropping[0][1] == self.cropping[1][1] == self.cropping[2][1] == 0:
        return inputs[:, self.cropping[0][0]:, self.cropping[1][0]:,
                      self.cropping[2][0]:, :]
      elif self.cropping[0][1] == self.cropping[1][1] == 0:
        return inputs[:, self.cropping[0][0]:, self.cropping[1][0]:,
                      self.cropping[2][0]:-self.cropping[2][1], :]
      elif self.cropping[1][1] == self.cropping[2][1] == 0:
        return inputs[:, self.cropping[0][0]:-self.cropping[0][1],
                      self.cropping[1][0]:, self.cropping[2][0]:, :]
      elif self.cropping[0][1] == self.cropping[2][1] == 0:
        return inputs[:, self.cropping[0][0]:, self.cropping[1][0]:
                      -self.cropping[1][1], self.cropping[2][0]:, :]
      elif self.cropping[0][1] == 0:
        return inputs[:, self.cropping[0][0]:, self.cropping[1][
            0]:-self.cropping[1][1], self.cropping[2][0]:
                      -self.cropping[2][1], :]
      elif self.cropping[1][1] == 0:
        return inputs[:, self.cropping[0][
            0]:-self.cropping[0][1], self.cropping[1][0]:, self.cropping[2][0]:
                      -self.cropping[2][1], :]
      elif self.cropping[2][1] == 0:
        return inputs[:, self.cropping[0][0]:-self.cropping[0][1],
                      self.cropping[1][0]:-self.cropping[1][1], self.cropping[
                          2][0]:, :]
      return inputs[:, self.cropping[0][0]:-self.cropping[0][1], self.cropping[
          1][0]:-self.cropping[1][1], self.cropping[2][0]:  # pylint: disable=invalid-unary-operand-type
                    -self.cropping[2][1], :]  # pylint: disable=invalid-unary-operand-type
    # pylint: enable=invalid-unary-operand-type

  def get_config(self):
    config = {'cropping': self.cropping, 'data_format': self.data_format}
    base_config = super(Cropping3D, self).get_config()
    return dict(list(base_config.items()) + list(config.items()))


# Aliases

Convolution1D = Conv1D
Convolution2D = Conv2D
Convolution3D = Conv3D
SeparableConvolution1D = SeparableConv1D
SeparableConvolution2D = SeparableConv2D
Convolution2DTranspose = Conv2DTranspose
Convolution3DTranspose = Conv3DTranspose
Deconvolution2D = Deconv2D = Conv2DTranspose
Deconvolution3D = Deconv3D = Conv3DTranspose<|MERGE_RESOLUTION|>--- conflicted
+++ resolved
@@ -328,8 +328,6 @@
     kernel_constraint: Constraint function applied to the kernel matrix.
     bias_constraint: Constraint function applied to the bias vector.
     fused: Use fused dilated convolution kernel. This is only supported on GPUs.
-<<<<<<< HEAD
-=======
 
   Examples:
     ```python
@@ -343,7 +341,6 @@
     
     # now: model.output_shape == (None, 4, 32)
     ```
->>>>>>> 6ff86849
 
   Input shape:
     3D tensor with shape: `(batch_size, steps, input_dim)`

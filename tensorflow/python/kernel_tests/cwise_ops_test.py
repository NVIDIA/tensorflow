# Copyright 2015 The TensorFlow Authors. All Rights Reserved.
#
# Licensed under the Apache License, Version 2.0 (the "License");
# you may not use this file except in compliance with the License.
# You may obtain a copy of the License at
#
#     http://www.apache.org/licenses/LICENSE-2.0
#
# Unless required by applicable law or agreed to in writing, software
# distributed under the License is distributed on an "AS IS" BASIS,
# WITHOUT WARRANTIES OR CONDITIONS OF ANY KIND, either express or implied.
# See the License for the specific language governing permissions and
# limitations under the License.
# ==============================================================================
"""Functional tests for coefficient-wise operations."""

from __future__ import absolute_import
from __future__ import division
from __future__ import print_function

import math

import numpy as np

from tensorflow.python.framework import constant_op
from tensorflow.python.framework import dtypes as dtypes_lib
from tensorflow.python.framework import ops
from tensorflow.python.framework import sparse_tensor
from tensorflow.python.ops import array_ops
from tensorflow.python.ops import gen_math_ops
from tensorflow.python.ops import gradient_checker
from tensorflow.python.ops import gradients_impl
from tensorflow.python.ops import math_ops
from tensorflow.python.ops import nn_grad  # pylint: disable=unused-import
from tensorflow.python.ops import variables
from tensorflow.python.platform import test
from tensorflow.python.platform import tf_logging

_ADD = lambda x, y: x + y
_SUB = lambda x, y: x - y
_MUL = lambda x, y: x * y
_POW = lambda x, y: x**y
_TRUEDIV = lambda x, y: x / y
_FLOORDIV = lambda x, y: x // y
_MOD = lambda x, y: x % y
_NEG = lambda x: -x
_ABS = abs

_LT = lambda x, y: x < y
_LE = lambda x, y: x <= y
_GT = lambda x, y: x > y
_GE = lambda x, y: x >= y

_AND = lambda x, y: x & y
_OR = lambda x, y: x | y
_XOR = lambda x, y: x ^ y
_INV = lambda x: ~x


# TODO(zongheng): it'd be great to factor out this function and various random
# SparseTensor gen funcs.
def _sparsify(x, thresh=0.5, index_dtype=np.int64):
  x[x < thresh] = 0

  non_zero = np.where(x)
  x_indices = np.vstack(non_zero).astype(index_dtype).T
  x_values = x[non_zero]
  x_shape = x.shape

  return sparse_tensor.SparseTensor(
      indices=x_indices, values=x_values, dense_shape=x_shape), x_values

def _default_tolerance(dtype):
  """Returns a sensible default tolerance for comparing results of a given
  type"""
  if dtype == np.float16:
    return 5e-3
  elif dtype in (np.float32, np.complex64):
    return 1e-3
  elif dtype in (np.float64, np.complex128):
    return 1e-5
  else:
    return None # Fail fast for unexpected types

def _default_tolerance(dtype):
  """Returns a sensible default tolerance for comparing results of a given
  type"""
  if dtype == np.float16:
    return 5e-3
  elif dtype in (np.float32, np.complex64):
    return 1e-3
  elif dtype in (np.float64, np.complex128):
    return 1e-5
  else:
    return None  # Fail fast for unexpected types


class UnaryOpTest(test.TestCase):

  def _compareCpu(self, x, np_func, tf_func, grad_rtol=None, grad_atol=None):
    if grad_rtol is None:
      grad_rtol = _default_tolerance(x.dtype)
    if grad_atol is None:
      grad_atol = _default_tolerance(x.dtype)
    np_ans = np_func(x)
    with self.test_session(use_gpu=False):
      inx = ops.convert_to_tensor(x)
      if x.dtype in (np.float32, np.float64):
        y = 1.1 * tf_func(inx)
        np_ans *= 1.1
      else:
        y = tf_func(inx)
      tf_cpu = y.eval()
      self.assertShapeEqual(np_ans, y)
      if x.dtype == np.float16:
        self.assertAllClose(np_ans, tf_cpu, rtol=1e-3, atol=1e-3)
      else:
        self.assertAllClose(np_ans, tf_cpu)

      if x.dtype in (np.complex64, np.complex128) and tf_func == math_ops.sign:
        return  # Return early

      if x.dtype == np.float16:
        s = list(np.shape(x))
        jacob_t, _ = gradient_checker.compute_gradient(
            inx, s, y, s, x_init_value=x)
        xf = x.astype(np.float)
        inxf = ops.convert_to_tensor(xf)
        yf = tf_func(inxf)
        _, jacob_n = gradient_checker.compute_gradient(
            inxf, s, yf, s, x_init_value=xf, delta=1e-2)
        jacob_n = jacob_n.astype(np.float16)
        self.assertAllClose(jacob_t, jacob_n, rtol=grad_rtol, atol=grad_atol)
      elif x.dtype in (np.float32, np.complex64):
        s = list(np.shape(x))
        jacob_t, jacob_n = gradient_checker.compute_gradient(
            inx, s, y, s, x_init_value=x, delta=1e-3)
        self.assertAllClose(jacob_t, jacob_n, rtol=grad_rtol, atol=grad_atol)
      elif x.dtype in (np.float64, np.complex128):
        s = list(np.shape(x))
        jacob_t, jacob_n = gradient_checker.compute_gradient(
            inx, s, y, s, x_init_value=x, delta=1e-5)
        self.assertAllClose(jacob_t, jacob_n, rtol=grad_rtol, atol=grad_atol)

  def _check(self, result_tensor, result_np, input_sp_t, tol):
    self.assertTrue(isinstance(result_tensor, sparse_tensor.SparseTensor))
    self.assertTrue(isinstance(input_sp_t, sparse_tensor.SparseTensor))
    self.assertAllEqual(input_sp_t.indices.eval(), result_tensor.indices.eval())
    self.assertAllEqual(input_sp_t.dense_shape.eval(),
                        result_tensor.dense_shape.eval())
    if tol is None:
      self.assertAllClose(result_np, result_tensor.values.eval())
    else:
      self.assertAllClose(
          result_np, result_tensor.values.eval(), rtol=tol, atol=tol)

  def _compareSparseCpu(self, x, np_func, tf_func, tol):
    x_sp, x_sp_vals = _sparsify(x)
    res_np = np_func(x_sp_vals)
    with self.test_session(use_gpu=False):
      self._check(tf_func(x_sp), res_np, x_sp, tol)

  def _compareGpu(self, x, np_func, tf_func):
    np_ans = np_func(x)
    with self.test_session(use_gpu=True):
      result = tf_func(ops.convert_to_tensor(x))
      tf_gpu = result.eval()
    if x.dtype == np.float16:
      self.assertAllClose(np_ans, tf_gpu, rtol=1e-3, atol=1e-3)
    else:
      self.assertAllClose(np_ans, tf_gpu)
    # TODO(zhifengc/ke): make gradient checker work on GPU.

  def _compareSparseGpu(self, x, np_func, tf_func, tol):
    x_sp, x_sp_vals = _sparsify(x)
    res_np = np_func(x_sp_vals)
    with self.test_session(use_gpu=True):
      self._check(tf_func(x_sp), res_np, x_sp, tol)

  def _compareBoth(self, x, np_func, tf_func):
    self._compareCpu(x, np_func, tf_func)
    self._compareGpu(x, np_func, tf_func)

  def _compareBothSparse(self, x, np_func, tf_func, tol=None):
    self._compareSparseCpu(x, np_func, tf_func, tol)
    self._compareSparseGpu(x, np_func, tf_func, tol)

  def _inv(self, x):
    return 1.0 / x

  def _rsqrt(self, x):
    return self._inv(np.sqrt(x))

  def _sigmoid(self, x):
    return 1.0 / (1.0 + np.exp(-x))

  def _log_sigmoid(self, x):
    return np.log(self._sigmoid(x))

  def _replace_domain_error_with_inf(self, fn):

    def func(x):
      try:
        return fn(x)
      except ValueError as e:
        if "domain error" in str(e):
          return np.inf * np.ones_like(x)
        else:
          raise e

    return func

  def testFloatBasic(self):
    x = np.arange(-3, 3).reshape(1, 3, 2).astype(np.float32)
    w = x - x.min() + 1.02  # all greater than 1
    y = (x + .5).astype(np.float32)  # no zero
    z = (x + 15.5).astype(np.float32)  # all positive
    k = np.arange(-0.90, 0.90, 0.25).astype(np.float32)  # between -1 and 1

    self._compareBoth(x, np.abs, math_ops.abs)
    self._compareBoth(x, np.abs, _ABS)
    self._compareBoth(x, np.negative, math_ops.negative)
    self._compareBoth(x, np.negative, _NEG)
    self._compareBoth(y, self._inv, math_ops.reciprocal)
    self._compareBoth(x, np.square, math_ops.square)
    self._compareBoth(z, np.sqrt, math_ops.sqrt)
    self._compareBoth(z, self._rsqrt, math_ops.rsqrt)
    self._compareBoth(x, np.exp, math_ops.exp)
    self._compareBoth(x, np.expm1, math_ops.expm1)
    self._compareBoth(z, np.log, math_ops.log)
    self._compareBoth(z, np.log1p, math_ops.log1p)
    self._compareBoth(x, np.sinh, math_ops.sinh)
    self._compareBoth(x, np.cosh, math_ops.cosh)
    self._compareBoth(x, np.tanh, math_ops.tanh)
    self._compareBoth(x, np.arcsinh, math_ops.asinh)
    self._compareBoth(w, np.arccosh, math_ops.acosh)
    self._compareBoth(k, np.arctanh, math_ops.atanh)
    self._compareBoth(x, self._sigmoid, math_ops.sigmoid)
    self._compareBoth(x, self._log_sigmoid, math_ops.log_sigmoid)
    self._compareBoth(y, np.sign, math_ops.sign)
    self._compareBoth(x, np.sin, math_ops.sin)
    self._compareBoth(x, np.cos, math_ops.cos)
    self._compareBoth(k, np.arcsin, math_ops.asin)
    self._compareBoth(k, np.arccos, math_ops.acos)
    self._compareBoth(x, np.arctan, math_ops.atan)
    self._compareBoth(x, np.tan, math_ops.tan)
    self._compareBoth(
        y,
        np.vectorize(self._replace_domain_error_with_inf(math.lgamma)),
        math_ops.lgamma)
    self._compareBoth(x, np.vectorize(math.erf), math_ops.erf)
    self._compareBoth(x, np.vectorize(math.erfc), math_ops.erfc)

    self._compareBothSparse(x, np.abs, math_ops.abs)
    self._compareBothSparse(x, np.negative, math_ops.negative)
    self._compareBothSparse(x, np.square, math_ops.square)
    self._compareBothSparse(z, np.sqrt, math_ops.sqrt, tol=1e-3)
    self._compareBothSparse(x, np.tanh, math_ops.tanh)
    self._compareBothSparse(y, np.sign, math_ops.sign)
    self._compareBothSparse(x, np.vectorize(math.erf), math_ops.erf)

  def testFloatTanhEdge(self):
    x = np.arange(40, 40 + 6).reshape(6).astype(np.float32)
    self._compareBoth(x, np.tanh, math_ops.tanh)
    x = np.arange(-40, -40 + 6).reshape(6).astype(np.float32)
    self._compareBoth(x, np.tanh, math_ops.tanh)

  def testFloatEmpty(self):
    x = np.empty((2, 0, 5), dtype=np.float32)
    self._compareBoth(x, np.abs, math_ops.abs)
    self._compareBoth(x, np.abs, _ABS)
    self._compareBoth(x, np.negative, math_ops.negative)
    self._compareBoth(x, np.negative, _NEG)
    self._compareBoth(x, self._inv, math_ops.reciprocal)
    self._compareBoth(x, np.square, math_ops.square)
    self._compareBoth(x, np.sqrt, math_ops.sqrt)
    self._compareBoth(x, self._rsqrt, math_ops.rsqrt)
    self._compareBoth(x, np.exp, math_ops.exp)
    self._compareBoth(x, np.expm1, math_ops.expm1)
    self._compareBoth(x, np.log, math_ops.log)
    self._compareBoth(x, np.log1p, math_ops.log1p)
    self._compareBoth(x, np.sinh, math_ops.sinh)
    self._compareBoth(x, np.arcsinh, math_ops.asinh)
    self._compareBoth(x, np.cosh, math_ops.cosh)
    self._compareBoth(x, np.tanh, math_ops.tanh)
    self._compareBoth(x, self._sigmoid, math_ops.sigmoid)
    self._compareBoth(x, np.sign, math_ops.sign)
    self._compareBoth(x, np.sin, math_ops.sin)
    self._compareBoth(x, np.cos, math_ops.cos)
    # Can't use vectorize below, so just use some arbitrary function
    self._compareBoth(x, np.sign, math_ops.lgamma)
    self._compareBoth(x, np.sign, math_ops.erf)
    self._compareBoth(x, np.sign, math_ops.erfc)
    self._compareBoth(x, np.tan, math_ops.tan)
    self._compareBoth(x, np.arcsin, math_ops.asin)
    self._compareBoth(x, np.arccos, math_ops.acos)
    self._compareBoth(x, np.arctan, math_ops.atan)

    self._compareBothSparse(x, np.abs, math_ops.abs)
    self._compareBothSparse(x, np.negative, math_ops.negative)
    self._compareBothSparse(x, np.square, math_ops.square)
    self._compareBothSparse(x, np.sqrt, math_ops.sqrt, tol=1e-3)
    self._compareBothSparse(x, np.tanh, math_ops.tanh)
    self._compareBothSparse(x, np.sign, math_ops.sign)
    self._compareBothSparse(x, np.sign, math_ops.erf)

  def testDoubleBasic(self):
    x = np.arange(-3, 3).reshape(1, 3, 2).astype(np.float64)
    w = x - x.min() + 1.02  # all greater than 1
    y = (x + .5).astype(np.float64)  # no zero
    z = (x + 15.5).astype(np.float64)  # all positive
    k = np.arange(-0.90, 0.90, 0.35).reshape(1, 3, 2).astype(
        np.float64)  # between -1 and 1
    self._compareBoth(x, np.abs, math_ops.abs)
    self._compareBoth(x, np.abs, _ABS)
    self._compareBoth(x, np.negative, math_ops.negative)
    self._compareBoth(x, np.negative, _NEG)
    self._compareBoth(y, self._inv, math_ops.reciprocal)
    self._compareBoth(x, np.square, math_ops.square)
    self._compareBoth(z, np.sqrt, math_ops.sqrt)
    self._compareBoth(z, self._rsqrt, math_ops.rsqrt)
    self._compareBoth(x, np.exp, math_ops.exp)
    self._compareBoth(x, np.expm1, math_ops.expm1)
    self._compareBoth(z, np.log, math_ops.log)
    self._compareBoth(z, np.log1p, math_ops.log1p)
    self._compareBoth(x, np.sinh, math_ops.sinh)
    self._compareBoth(x, np.cosh, math_ops.cosh)
    self._compareBoth(x, np.tanh, math_ops.tanh)
    self._compareBoth(x, np.arcsinh, math_ops.asinh)
    self._compareBoth(w, np.arccosh, math_ops.acosh)
    self._compareBoth(k, np.arctanh, math_ops.atanh)
    self._compareBoth(x, self._sigmoid, math_ops.sigmoid)
    self._compareBoth(y, np.sign, math_ops.sign)
    self._compareBoth(x, np.sin, math_ops.sin)
    self._compareBoth(x, np.cos, math_ops.cos)
    self._compareBoth(
        y,
        np.vectorize(self._replace_domain_error_with_inf(math.lgamma)),
        math_ops.lgamma)
    self._compareBoth(x, np.vectorize(math.erf), math_ops.erf)
    self._compareBoth(x, np.vectorize(math.erfc), math_ops.erfc)
    self._compareBoth(x, np.arctan, math_ops.atan)
    self._compareBoth(k, np.arcsin, math_ops.asin)
    self._compareBoth(k, np.arccos, math_ops.acos)
    self._compareBoth(k, np.tan, math_ops.tan)

    self._compareBothSparse(x, np.abs, math_ops.abs)
    self._compareBothSparse(x, np.negative, math_ops.negative)
    self._compareBothSparse(x, np.square, math_ops.square)
    self._compareBothSparse(z, np.sqrt, math_ops.sqrt, tol=1e-3)
    self._compareBothSparse(x, np.tanh, math_ops.tanh)
    self._compareBothSparse(y, np.sign, math_ops.sign)
    self._compareBothSparse(x, np.vectorize(math.erf), math_ops.erf)

  def testHalfBasic(self):
    x = np.arange(-3, 3).reshape(1, 3, 2).astype(np.float16)
    y = (x + .5).astype(np.float16)  # no zero
    z = (x + 15.5).astype(np.float16)  # all positive
    self._compareBoth(x, np.abs, math_ops.abs)
    self._compareBoth(x, np.abs, _ABS)
    self._compareBoth(x, np.negative, math_ops.negative)
    self._compareBoth(x, np.negative, _NEG)
    self._compareBoth(y, self._inv, math_ops.reciprocal)
    self._compareBoth(x, np.square, math_ops.square)
    self._compareBoth(z, np.sqrt, math_ops.sqrt)
    self._compareBoth(z, self._rsqrt, math_ops.rsqrt)
    self._compareBoth(x, np.exp, math_ops.exp)
    self._compareBoth(x, np.expm1, math_ops.expm1)
    self._compareBoth(z, np.log, math_ops.log)
    self._compareBoth(z, np.log1p, math_ops.log1p)
    self._compareBoth(x, np.tanh, math_ops.tanh)
    self._compareBoth(x, self._sigmoid, math_ops.sigmoid)
    self._compareBoth(y, np.sign, math_ops.sign)
    self._compareBoth(x, np.sin, math_ops.sin)
    self._compareBoth(x, np.cos, math_ops.cos)
    self._compareBoth(
        y,
        np.vectorize(self._replace_domain_error_with_inf(math.lgamma)),
        math_ops.lgamma)
    self._compareBoth(x, np.vectorize(math.erf), math_ops.erf)
    self._compareBoth(x, np.vectorize(math.erfc), math_ops.erfc)

    self._compareBothSparse(x, np.abs, math_ops.abs)
    self._compareBothSparse(x, np.negative, math_ops.negative)
    self._compareBothSparse(x, np.square, math_ops.square)
    self._compareBothSparse(z, np.sqrt, math_ops.sqrt, tol=1e-3)
    self._compareBothSparse(x, np.tanh, math_ops.tanh)
    self._compareBothSparse(y, np.sign, math_ops.sign)
    self._compareBothSparse(x, np.vectorize(math.erf), math_ops.erf, tol=1e-3)

  def testInt32Basic(self):
    x = np.arange(-6, 6, 2).reshape(1, 3, 2).astype(np.int32)
    self._compareCpu(x, np.abs, math_ops.abs)
    self._compareCpu(x, np.abs, _ABS)
    self._compareBoth(x, np.negative, math_ops.negative)
    self._compareBoth(x, np.negative, _NEG)
    self._compareBoth(x, np.square, math_ops.square)
    self._compareCpu(x, np.sign, math_ops.sign)

    self._compareBothSparse(x, np.abs, math_ops.abs)
    self._compareBothSparse(x, np.negative, math_ops.negative)
    self._compareBothSparse(x, np.square, math_ops.square)
    self._compareBothSparse(x, np.sign, math_ops.sign)

  def testInt64Basic(self):
    x = np.arange(-6 << 40, 6 << 40, 2 << 40).reshape(1, 3, 2).astype(np.int64)
    self._compareCpu(x, np.abs, math_ops.abs)
    self._compareCpu(x, np.abs, _ABS)
    self._compareCpu(x, np.negative, math_ops.negative)
    self._compareCpu(x, np.negative, _NEG)
    self._compareCpu(x, np.square, math_ops.square)
    self._compareCpu(x, np.sign, math_ops.sign)

    self._compareBothSparse(x, np.abs, math_ops.abs)
    self._compareBothSparse(x, np.negative, math_ops.negative)
    self._compareBothSparse(x, np.square, math_ops.square)
    self._compareBothSparse(x, np.sign, math_ops.sign)

  def testComplex64Basic(self):
    x = np.complex(1, 1) * np.arange(-3, 3).reshape(1, 3,
                                                    2).astype(np.complex64)
    y = x + np.complex(0.5, 0.5)  # no zeros
    self._compareBoth(x, np.abs, math_ops.abs)
    self._compareBoth(x, np.abs, _ABS)
    self._compareBoth(x, np.negative, math_ops.negative)
    self._compareBoth(x, np.negative, _NEG)
    self._compareCpu(y, self._inv, math_ops.reciprocal)
    self._compareCpu(x, np.square, math_ops.square)
    self._compareCpu(y, np.sqrt, math_ops.sqrt)
    self._compareCpu(y, self._rsqrt, math_ops.rsqrt)
    self._compareCpu(x, np.exp, math_ops.exp)
    self._compareCpu(x, np.expm1, math_ops.expm1)
    self._compareCpu(y, np.log, math_ops.log)
    self._compareCpu(y, np.log1p, math_ops.log1p)
    self._compareCpu(x, np.sinh, math_ops.sinh)
    self._compareCpu(x, np.cosh, math_ops.cosh)
    self._compareCpu(x, np.tanh, math_ops.tanh)

    # Complex64 versions of asinh() and acosh() in libstdc++ only have 6 digits
    # of precision.
    # Small gradient values + low precision --> High relative error
    self._compareCpu(y, np.arcsinh, math_ops.asinh, grad_rtol=1e-2)
    self._compareCpu(y, np.arccosh, math_ops.acosh, grad_rtol=1e-2)

    self._compareCpu(y, np.arctanh, math_ops.atanh)
    self._compareCpu(x, self._sigmoid, math_ops.sigmoid)
    self._compareCpu(x, np.sin, math_ops.sin)
    self._compareCpu(x, np.cos, math_ops.cos)

    self._compareBothSparse(x, np.abs, math_ops.abs)
    self._compareBothSparse(x, np.negative, math_ops.negative)
    self._compareBothSparse(x, np.square, math_ops.square)
    self._compareBothSparse(x, np.sqrt, math_ops.sqrt, 1e-3)
    self._compareBothSparse(x, np.tanh, math_ops.tanh)

    # Numpy uses an incorrect definition of sign; use the right one instead.
    def complex_sign(x):
      return x / np.abs(x)

    self._compareBoth(y, complex_sign, math_ops.sign)
    self._compareBothSparse(y, complex_sign, math_ops.sign)

  def testComplex128Basic(self):
    x = np.complex(1, 1) * np.arange(-3, 3).reshape(1, 3,
                                                    2).astype(np.complex128)
    y = x + np.complex(0.5, 0.5)  # no zeros
    self._compareBoth(x, np.abs, math_ops.abs)
    self._compareBoth(x, np.abs, _ABS)
    self._compareBoth(x, np.negative, math_ops.negative)
    self._compareBoth(x, np.negative, _NEG)
    self._compareCpu(y, self._inv, math_ops.reciprocal)
    self._compareCpu(x, np.square, math_ops.square)
    self._compareCpu(y, np.sqrt, math_ops.sqrt)
    self._compareCpu(y, self._rsqrt, math_ops.rsqrt)
    self._compareCpu(x, np.exp, math_ops.exp)
    self._compareCpu(x, np.expm1, math_ops.expm1)
    self._compareCpu(y, np.log, math_ops.log)
    self._compareCpu(y, np.log1p, math_ops.log1p)
    self._compareCpu(x, np.sinh, math_ops.sinh)
    self._compareCpu(x, np.cosh, math_ops.cosh)
    self._compareCpu(x, np.tanh, math_ops.tanh)
    self._compareCpu(y, np.arcsinh, math_ops.asinh)
    self._compareCpu(y, np.arccosh, math_ops.acosh)
    self._compareCpu(y, np.arctanh, math_ops.atanh)
    self._compareCpu(x, self._sigmoid, math_ops.sigmoid)
    self._compareCpu(x, np.sin, math_ops.sin)
    self._compareCpu(x, np.cos, math_ops.cos)

    self._compareBothSparse(x, np.abs, math_ops.abs)
    self._compareBothSparse(x, np.negative, math_ops.negative)
    self._compareBothSparse(x, np.square, math_ops.square)
    self._compareBothSparse(x, np.sqrt, math_ops.sqrt, 1e-3)
    self._compareBothSparse(x, np.tanh, math_ops.tanh)

    # Numpy uses an incorrect definition of sign; use the right one instead.
    def complex_sign(x):
      return x / np.abs(x)

    self._compareBoth(y, complex_sign, math_ops.sign)
    self._compareBothSparse(y, complex_sign, math_ops.sign)

  def testGradGrad(self):
    np.random.seed(7)
    shape = (5,)
    dtype_tols = [(np.float32, 5e-4), (np.float64, 1e-6), (np.complex64, 5e-4),
                  (np.complex128, 1e-6)]
    op_range = [
        (gen_math_ops._reciprocal_grad, [-2, 2]),
        (gen_math_ops._rsqrt_grad, [0.1, 3]),
        (gen_math_ops._sigmoid_grad, [-2, 2]),
        (gen_math_ops._sqrt_grad, [0.1, 3]),
        (gen_math_ops._tanh_grad, [-2, 2]),
    ]

    def rand(dtype):
      x = np.random.uniform(
          real_range[0], real_range[1], size=shape[0]).astype(dtype)
      if dtype in (np.complex64, np.complex128):
        x += 1j * np.random.uniform(-2, 2, size=shape[0]).astype(dtype)
      return x

    for op, real_range in op_range:
      with self.test_session():
        for dtype, tol in dtype_tols:
          x = constant_op.constant(rand(dtype))
          y = constant_op.constant(rand(dtype))
          z = op(x, y)
          grads = gradient_checker.compute_gradient(
              [x, y], [shape, shape],
              z,
              shape,
              x_init_value=[rand(dtype), rand(dtype)])
          if isinstance(grads, tuple):
            grads = [grads]
          for analytical, numerical in grads:
            self.assertAllClose(analytical, numerical, rtol=tol, atol=tol)


class BinaryOpTest(test.TestCase):

  def _compareCpu(self, x, y, np_func, tf_func, also_compare_variables=False):
    np_ans = np_func(x, y)
    with self.test_session(use_gpu=False):
      inx = ops.convert_to_tensor(x)
      iny = ops.convert_to_tensor(y)
      out = tf_func(inx, iny)
      tf_cpu = out.eval()
      # Test that the op takes precedence over numpy operators.
      np_left = tf_func(x, iny).eval()
      np_right = tf_func(inx, y).eval()

      if also_compare_variables:
        var_x = variables.Variable(x)
        var_y = variables.Variable(y)
        variables.global_variables_initializer().run()
        print(type(x), type(y), type(var_x), type(var_y))
        print(type(tf_func(x, var_y)), type(tf_func(var_x, y)))
        np_var_left = tf_func(x, var_y).eval()
        np_var_right = tf_func(var_x, y).eval()

    if np_ans.dtype != np.object:
      self.assertAllClose(np_ans, tf_cpu)
      self.assertAllClose(np_ans, np_left)
      self.assertAllClose(np_ans, np_right)
      if also_compare_variables:
        self.assertAllClose(np_ans, np_var_left)
        self.assertAllClose(np_ans, np_var_right)
    self.assertShapeEqual(np_ans, out)

  _GRAD_TOL = {
      dtypes_lib.float16: 1e-3,
      dtypes_lib.float32: 1e-3,
      dtypes_lib.complex64: 1e-2,
      dtypes_lib.float64: 1e-5,
      dtypes_lib.complex128: 1e-4
  }

  def _compareGradientX(self,
                        x,
                        y,
                        np_func,
                        tf_func,
                        numeric_gradient_type=None):
    z = np_func(x, y)
    zs = list(z.shape)
    with self.test_session():
      inx = ops.convert_to_tensor(x)
      iny = ops.convert_to_tensor(y)
      if x.dtype in (np.float32, np.float64):
        out = 1.1 * tf_func(inx, iny)
      else:
        out = tf_func(inx, iny)
      xs = list(x.shape)
      jacob_t, jacob_n = gradient_checker.compute_gradient(
          inx, xs, out, zs, x_init_value=x)
      if numeric_gradient_type is not None:
        xf = x.astype(numeric_gradient_type)
        yf = y.astype(numeric_gradient_type)
        inxf = ops.convert_to_tensor(xf)
        inyf = ops.convert_to_tensor(yf)
        outf = tf_func(inxf, inyf)
        _, jacob_n = gradient_checker.compute_gradient(
            inxf, xs, outf, zs, x_init_value=xf, delta=1e-3)
        jacob_n = jacob_n.astype(x.dtype)
      tol = self._GRAD_TOL[dtypes_lib.as_dtype(x.dtype)]
      self.assertAllClose(jacob_t, jacob_n, rtol=tol, atol=tol)

  def _compareGradientY(self,
                        x,
                        y,
                        np_func,
                        tf_func,
                        numeric_gradient_type=None):
    z = np_func(x, y)
    zs = list(z.shape)
    with self.test_session():
      inx = ops.convert_to_tensor(x)
      iny = ops.convert_to_tensor(y)
      if x.dtype in (np.float32, np.float64):
        out = 1.1 * tf_func(inx, iny)
      else:
        out = tf_func(inx, iny)
      ys = list(np.shape(y))
      jacob_t, jacob_n = gradient_checker.compute_gradient(
          iny, ys, out, zs, x_init_value=y)
      if numeric_gradient_type is not None:
        xf = x.astype(numeric_gradient_type)
        yf = y.astype(numeric_gradient_type)
        inxf = ops.convert_to_tensor(xf)
        inyf = ops.convert_to_tensor(yf)
        outf = tf_func(inxf, inyf)
        _, jacob_n = gradient_checker.compute_gradient(
            inyf, ys, outf, zs, x_init_value=yf)
        jacob_n = jacob_n.astype(x.dtype)
    tol = self._GRAD_TOL[dtypes_lib.as_dtype(x.dtype)]
    self.assertAllClose(jacob_t, jacob_n, rtol=tol, atol=tol)

  def _compareGpu(self, x, y, np_func, tf_func):
    np_ans = np_func(x, y)
    with self.test_session(use_gpu=True):
      inx = ops.convert_to_tensor(x)
      iny = ops.convert_to_tensor(y)
      out = tf_func(inx, iny)
      tf_gpu = out.eval()
    self.assertAllClose(np_ans, tf_gpu)
    self.assertShapeEqual(np_ans, out)
    # TODO(zhifengc/ke): make gradient checker work on GPU.

  def _compareBoth(self, x, y, np_func, tf_func, also_compare_variables=False):
    self._compareCpu(x, y, np_func, tf_func, also_compare_variables)
    if x.dtype in (np.float16, np.float32, np.float64, np.complex64,
                   np.complex128):
      if tf_func not in (_FLOORDIV, math_ops.floordiv, math_ops.igamma,
                         math_ops.igammac, math_ops.zeta, math_ops.polygamma):
        self._compareGradientX(x, y, np_func, tf_func)
        self._compareGradientY(x, y, np_func, tf_func)
      if tf_func in (math_ops.igamma, math_ops.igammac, math_ops.zeta,
                     math_ops.polygamma):
        # These methods only support gradients in the second parameter
        self._compareGradientY(x, y, np_func, tf_func)
      self._compareGpu(x, y, np_func, tf_func)

  def testFloatBasic(self):
    x = np.linspace(-5, 20, 15).reshape(1, 3, 5).astype(np.float32)
    y = np.linspace(20, -5, 15).reshape(1, 3, 5).astype(np.float32)
    self._compareBoth(x, y, np.add, math_ops.add, also_compare_variables=True)
    self._compareBoth(x, y, np.subtract, math_ops.subtract)
    self._compareBoth(x, y, np.multiply, math_ops.multiply)
    self._compareBoth(x, y + 0.1, np.true_divide, math_ops.truediv)
    self._compareBoth(x, y + 0.1, np.floor_divide, math_ops.floordiv)
    self._compareBoth(x, y, np.add, _ADD)
    self._compareBoth(x, y, np.subtract, _SUB)
    self._compareBoth(x, y, np.multiply, _MUL)
    self._compareBoth(x, y + 0.1, np.true_divide, _TRUEDIV)
    self._compareBoth(x, y + 0.1, np.floor_divide, _FLOORDIV)
    self._compareBoth(x, y, np.arctan2, math_ops.atan2)
    x1 = np.random.randn(5, 6).astype(np.float32)
    x2 = np.random.randn(5, 6).astype(np.float32)
    # Remove tiny values--atan2 gradients are flaky near the origin.
    x1[np.abs(x1) < 0.05] = 0.05 * np.sign(x1[np.abs(x1) < 0.05])
    x2[np.abs(x2) < 0.05] = 0.05 * np.sign(x2[np.abs(x2) < 0.05])
    self._compareBoth(x1, x2, np.arctan2, math_ops.atan2)
    try:
      from scipy import special  # pylint: disable=g-import-not-at-top
      a_pos_small = np.linspace(0.1, 2, 15).reshape(1, 3, 5).astype(np.float32)
      x_pos_small = np.linspace(0.1, 10, 15).reshape(1, 3, 5).astype(np.float32)
      self._compareBoth(a_pos_small, x_pos_small, special.gammainc,
                        math_ops.igamma)
      self._compareBoth(a_pos_small, x_pos_small, special.gammaincc,
                        math_ops.igammac)
      # Need x > 1
      self._compareBoth(x_pos_small + 1, a_pos_small, special.zeta,
                        math_ops.zeta)
      n_small = np.arange(0, 15).reshape(1, 3, 5).astype(np.float32)
      self._compareBoth(n_small, x_pos_small, special.polygamma,
                        math_ops.polygamma)
    except ImportError as e:
      tf_logging.warn("Cannot test special functions: %s" % str(e))

  def testFloatDifferentShapes(self):
    x = np.array([1, 2, 3, 4]).reshape(2, 2).astype(np.float32)
    y = np.array([1, 2]).reshape(2, 1).astype(np.float32)
    with self.test_session() as sess:
      inx = ops.convert_to_tensor(x)
      iny = ops.convert_to_tensor(y)
      s = math_ops.reduce_sum(inx * iny)
      gx, gy = sess.run(gradients_impl.gradients(s, [inx, iny]))
    # gx is simply the broadcasted y
    self.assertAllEqual(gx,
                        np.array([1, 1, 2, 2]).reshape(2, 2).astype(np.float32))
    # gy is x's column summed up
    self.assertAllEqual(gy, np.array([3, 7]).reshape(2, 1).astype(np.float32))

  def testFloatVariableOverload(self):
    x = np.array([1, 2, 3, 4]).reshape(2, 2).astype(np.int32)
    y = np.array([1, 2]).reshape(2, 1).astype(np.int32)
    var_x = variables.Variable(x)
    var_y = variables.Variable(y)
    with self.test_session() as sess:
      sess.run([var_x.initializer, var_y.initializer])
      left_result = (var_x * y).eval()
      right_result = (x * var_y).eval()
    np_result = x * y
    self.assertAllEqual(np_result, left_result)
    self.assertAllEqual(np_result, right_result)

  def testDoubleBasic(self):
    x = np.linspace(-5, 20, 15).reshape(1, 3, 5).astype(np.float64)
    y = np.linspace(20, -5, 15).reshape(1, 3, 5).astype(np.float64)
    self._compareBoth(x, y, np.add, math_ops.add)
    self._compareBoth(x, y, np.subtract, math_ops.subtract)
    self._compareBoth(x, y, np.multiply, math_ops.multiply)
    self._compareBoth(x, y + 0.1, np.true_divide, math_ops.truediv)
    self._compareBoth(x, y + 0.1, np.floor_divide, math_ops.floordiv)
    self._compareBoth(x, y, np.add, _ADD)
    self._compareBoth(x, y, np.subtract, _SUB)
    self._compareBoth(x, y, np.multiply, _MUL)
    self._compareBoth(x, y + 0.1, np.true_divide, _TRUEDIV)
    self._compareBoth(x, y + 0.1, np.floor_divide, _FLOORDIV)
    self._compareBoth(x, y, np.arctan2, math_ops.atan2)
    x1 = np.random.randn(7, 4).astype(np.float64)
    x2 = np.random.randn(7, 4).astype(np.float64)
    # Remove tiny values--atan2 gradients are flaky near the origin.
    x1[np.abs(x1) < 0.5] = 0.5 * np.sign(x1[np.abs(x1) < 0.5])
    x2[np.abs(x2) < 0.5] = 0.5 * np.sign(x2[np.abs(x2) < 0.5])
    self._compareBoth(x1, x2, np.arctan2, math_ops.atan2)
    try:
      from scipy import special  # pylint: disable=g-import-not-at-top
      a_pos_small = np.linspace(0.1, 2, 15).reshape(1, 3, 5).astype(np.float32)
      x_pos_small = np.linspace(0.1, 10, 15).reshape(1, 3, 5).astype(np.float32)
      self._compareBoth(a_pos_small, x_pos_small, special.gammainc,
                        math_ops.igamma)
      self._compareBoth(a_pos_small, x_pos_small, special.gammaincc,
                        math_ops.igammac)
    except ImportError as e:
      tf_logging.warn("Cannot test special functions: %s" % str(e))

  def testUint8Basic(self):
    x = np.arange(1, 13, 2).reshape(1, 3, 2).astype(np.uint8)
    y = np.arange(1, 7, 1).reshape(1, 3, 2).astype(np.uint8)
    self._compareBoth(x, y, np.add, math_ops.add)

  def testInt8Basic(self):
    x = np.arange(1, 13, 2).reshape(1, 3, 2).astype(np.int8)
    y = np.arange(1, 7, 1).reshape(1, 3, 2).astype(np.int8)
    self._compareBoth(x, y, np.multiply, math_ops.multiply)
    self._compareBoth(x, y, np.multiply, _MUL)

  def testInt16Basic(self):
    x = np.arange(1, 13, 2).reshape(1, 3, 2).astype(np.int16)
    y = np.arange(1, 7, 1).reshape(1, 3, 2).astype(np.int16)
    self._compareBoth(x, y, np.multiply, math_ops.multiply)
    self._compareBoth(x, y, np.multiply, _MUL)

  def testUint16Basic(self):
    x = np.arange(1, 13, 2).reshape(1, 3, 2).astype(np.uint16)
    y = np.arange(1, 7, 1).reshape(1, 3, 2).astype(np.uint16)
    self._compareBoth(x, y, np.multiply, math_ops.multiply)
    self._compareBoth(x, y, np.multiply, _MUL)
    self._compareBoth(x, y, np.true_divide, math_ops.truediv)
    self._compareBoth(x, y, np.floor_divide, math_ops.floordiv)
    self._compareBoth(x, y, np.true_divide, _TRUEDIV)
    self._compareBoth(x, y, np.floor_divide, _FLOORDIV)

  def testInt32Basic(self):
    x = np.arange(1, 13, 2).reshape(1, 3, 2).astype(np.int32)
    y = np.arange(1, 7, 1).reshape(1, 3, 2).astype(np.int32)
    self._compareBoth(x, y, np.add, math_ops.add)
    self._compareBoth(x, y, np.subtract, math_ops.subtract)
    self._compareBoth(x, y, np.multiply, math_ops.multiply)
    self._compareBoth(x, y, np.true_divide, math_ops.truediv)
    self._compareBoth(x, y, np.floor_divide, math_ops.floordiv)
    self._compareBoth(x, y, np.mod, math_ops.mod)
    self._compareBoth(x, y, np.add, _ADD)
    self._compareBoth(x, y, np.subtract, _SUB)
    self._compareBoth(x, y, np.multiply, _MUL)
    self._compareBoth(x, y, np.true_divide, _TRUEDIV)
    self._compareBoth(x, y, np.floor_divide, _FLOORDIV)
    self._compareBoth(x, y, np.mod, _MOD)
    # _compareBoth tests on GPU only for floating point types, so test
    # _MOD for int32 on GPU by calling _compareGpu
    self._compareGpu(x, y, np.mod, _MOD)

  def testInt64Basic(self):
    x = np.arange(1 << 40, 13 << 40, 2 << 40).reshape(1, 3, 2).astype(np.int64)
    y = np.arange(1, 7, 1).reshape(1, 3, 2).astype(np.int64)
    self._compareBoth(x, y, np.subtract, math_ops.subtract)
    self._compareBoth(x, y, np.multiply, math_ops.multiply)
    self._compareBoth(x, y, np.true_divide, math_ops.truediv)
    self._compareBoth(x, y, np.floor_divide, math_ops.floordiv)
    self._compareBoth(x, y, np.mod, math_ops.mod)
    self._compareBoth(x, y, np.subtract, _SUB)
    self._compareBoth(x, y, np.multiply, _MUL)
    self._compareBoth(x, y, np.true_divide, _TRUEDIV)
    self._compareBoth(x, y, np.floor_divide, _FLOORDIV)
    self._compareBoth(x, y, np.mod, _MOD)

  def testComplex64Basic(self):
    x = np.complex(1, 1) * np.linspace(-10, 10, 6).reshape(
        1, 3, 2).astype(np.complex64)
    y = np.complex(1, 1) * np.linspace(20, -20, 6).reshape(
        1, 3, 2).astype(np.complex64)
    self._compareBoth(x, y, np.add, math_ops.add)
    self._compareBoth(x, y, np.subtract, math_ops.subtract)
    self._compareBoth(x, y, np.multiply, math_ops.multiply)
    self._compareBoth(x, y + 0.1, np.true_divide, math_ops.truediv)
    self._compareBoth(x, y, np.add, _ADD)
    self._compareBoth(x, y, np.subtract, _SUB)
    self._compareBoth(x, y, np.multiply, _MUL)
    self._compareBoth(x, y + 0.1, np.true_divide, _TRUEDIV)

  def testComplex128Basic(self):
    x = np.complex(1, 1) * np.linspace(-10, 10, 6).reshape(
        1, 3, 2).astype(np.complex128)
    y = np.complex(1, 1) * np.linspace(20, -20, 6).reshape(
        1, 3, 2).astype(np.complex128)
    self._compareBoth(x, y, np.add, math_ops.add)
    self._compareBoth(x, y, np.subtract, math_ops.subtract)
    self._compareBoth(x, y, np.multiply, math_ops.multiply)
    self._compareBoth(x, y + 0.1, np.true_divide, math_ops.truediv)
    self._compareBoth(x, y, np.add, _ADD)
    self._compareBoth(x, y, np.subtract, _SUB)
    self._compareBoth(x, y, np.multiply, _MUL)
    self._compareBoth(x, y + 0.1, np.true_divide, _TRUEDIV)

  def testStringComparison(self):
    x = np.array([["abc", "bh"], ["c", ""]])
    y = np.array([["abc", "bh"], ["def", "hi"]])
    with self.test_session(use_gpu=False) as sess:
      cmp_eq = math_ops.equal(x, y)
      cmp_not_eq = math_ops.not_equal(x, y)
      values = sess.run([cmp_eq, cmp_not_eq])
      self.assertAllEqual([[True, True], [False, False]], values[0])
      self.assertAllEqual([[False, False], [True, True]], values[1])

  def testString(self):
    x = np.array(
        [["x_0_0", "x_0_1", "x_0_2"], ["x_1_0", "x_1_1", "x_1_2"],
         ["x_2_0", "x_2_1", "x_2_2"]],
        dtype=np.object)
    y = np.array(
        [["y_0_0", "y_0_1", "y_0_2"], ["y_1_0", "y_1_1", "y_1_2"],
         ["y_2_0", "y_2_1", "y_2_2"]],
        dtype=np.object)
    z = np.array([["z_0", "z_1", "z_2"]], dtype=np.object)
    w = np.array("w", dtype=np.object)
    self._compareCpu(x, y, _ADD, _ADD)
    self._compareCpu(x, z, _ADD, _ADD)
    self._compareCpu(x, w, _ADD, _ADD)
    self._compareCpu(z, w, _ADD, _ADD)

  def _compareBCast(self, xs, ys, dtype, np_func, tf_func):
    if dtype in (np.complex64, np.complex128):
      x = (1 + np.linspace(0, 2 + 3j, np.prod(xs))).astype(dtype).reshape(xs)
      y = (1 + np.linspace(0, 2 - 2j, np.prod(ys))).astype(dtype).reshape(ys)
    else:
      x = (1 + np.linspace(0, 5, np.prod(xs))).astype(dtype).reshape(xs)
      y = (1 + np.linspace(0, 5, np.prod(ys))).astype(dtype).reshape(ys)
    self._compareCpu(x, y, np_func, tf_func)
    if x.dtype in (np.float16, np.float32, np.float64):
      # TODO(aselle): Make the test work for dtypes:
      #     (np.complex64, np.complex128).
      if tf_func not in (_FLOORDIV, math_ops.floordiv):
        if x.dtype == np.float16:
          # Compare fp16 theoretical gradients to fp32 numerical gradients,
          # since fp16 numerical gradients are too imprecise unless great
          # care is taken with choosing the inputs and the delta. This is
          # a weaker check (in particular, it does not test the op itself,
          # only its gradient), but it's much better than nothing.
          self._compareGradientX(x, y, np_func, tf_func, np.float)
          self._compareGradientY(x, y, np_func, tf_func, np.float)
        else:
          self._compareGradientX(x, y, np_func, tf_func)
          self._compareGradientY(x, y, np_func, tf_func)
      self._compareGpu(x, y, np_func, tf_func)

  # TODO(josh11b,vrv): Refactor this to use parameterized tests.
  def _testBCastByFunc(self, funcs, xs, ys):
    dtypes = [
        np.float16,
        np.float32,
        np.float64,
        np.int32,
        np.int64,
        np.complex64,
        np.complex128,
    ]
    for dtype in dtypes:
      for (np_func, tf_func) in funcs:
        if (dtype in (np.complex64, np.complex128) and
            tf_func in (_FLOORDIV, math_ops.floordiv)):
          continue  # floordiv makes no sense for complex numbers
        self._compareBCast(xs, ys, dtype, np_func, tf_func)
        self._compareBCast(ys, xs, dtype, np_func, tf_func)

  def _testBCastA(self, xs, ys):
    funcs = [
        (np.add, math_ops.add),
        (np.add, _ADD),
    ]
    self._testBCastByFunc(funcs, xs, ys)

  def _testBCastB(self, xs, ys):
    funcs = [
        (np.subtract, math_ops.subtract),
        (np.subtract, _SUB),
        (np.power, math_ops.pow),
    ]
    self._testBCastByFunc(funcs, xs, ys)

  def _testBCastC(self, xs, ys):
    funcs = [
        (np.multiply, math_ops.multiply),
        (np.multiply, _MUL),
    ]
    self._testBCastByFunc(funcs, xs, ys)

  def _testBCastD(self, xs, ys):
    funcs = [
        (np.true_divide, math_ops.truediv),
        (np.floor_divide, math_ops.floordiv),
        (np.true_divide, _TRUEDIV),
        (np.floor_divide, _FLOORDIV),
    ]
    self._testBCastByFunc(funcs, xs, ys)

  def testBCast_0A(self):
    self._testBCastA([1, 3, 2], [1])

  def testBCast_0B(self):
    self._testBCastB([1, 3, 2], [1])

  def testBCast_0C(self):
    self._testBCastC([1, 3, 2], [1])

  def testBCast_0D(self):
    self._testBCastD([1, 3, 2], [1])

  def testBCast_1A(self):
    self._testBCastA([1, 3, 2], [2])

  def testBCast_1B(self):
    self._testBCastB([1, 3, 2], [2])

  def testBCast_1C(self):
    self._testBCastC([1, 3, 2], [2])

  def testBCast_1D(self):
    self._testBCastD([1, 3, 2], [2])

  def testBCast_2A(self):
    self._testBCastA([1, 3, 2], [3, 2])

  def testBCast_2B(self):
    self._testBCastB([1, 3, 2], [3, 2])

  def testBCast_2C(self):
    self._testBCastC([1, 3, 2], [3, 2])

  def testBCast_2D(self):
    self._testBCastD([1, 3, 2], [3, 2])

  def testBCast_3A(self):
    self._testBCastA([1, 3, 2], [3, 1])

  def testBCast_3B(self):
    self._testBCastB([1, 3, 2], [3, 1])

  def testBCast_3C(self):
    self._testBCastC([1, 3, 2], [3, 1])

  def testBCast_3D(self):
    self._testBCastD([1, 3, 2], [3, 1])

  def testBCast_4A(self):
    self._testBCastA([1, 3, 2], [1, 3, 2])

  def testBCast_4B(self):
    self._testBCastB([1, 3, 2], [1, 3, 2])

  def testBCast_4C(self):
    self._testBCastC([1, 3, 2], [1, 3, 2])

  def testBCast_4D(self):
    self._testBCastD([1, 3, 2], [1, 3, 2])

  def testBCast_5A(self):
    self._testBCastA([1, 3, 2], [2, 3, 1])

  def testBCast_5B(self):
    self._testBCastB([1, 3, 2], [2, 3, 1])

  def testBCast_5C(self):
    self._testBCastC([1, 3, 2], [2, 3, 1])

  def testBCast_5D(self):
    self._testBCastD([1, 3, 2], [2, 3, 1])

  def testBCast_6A(self):
    self._testBCastA([1, 3, 2], [2, 1, 1])

  def testBCast_6B(self):
    self._testBCastB([1, 3, 2], [2, 1, 1])

  def testBCast_6C(self):
    self._testBCastC([1, 3, 2], [2, 1, 1])

  def testBCast_6D(self):
    self._testBCastD([1, 3, 2], [2, 1, 1])

  def testBCast_7A(self):
    self._testBCastA([1, 3, 2], [1, 3, 1])

  def testBCast_7B(self):
    self._testBCastB([1, 3, 2], [1, 3, 1])

  def testBCast_7C(self):
    self._testBCastC([1, 3, 2], [1, 3, 1])

  def testBCast_7D(self):
    self._testBCastD([1, 3, 2], [1, 3, 1])

  def testBCast_8A(self):
    self._testBCastA([2, 1, 5], [2, 3, 1])

  def testBCast_8B(self):
    self._testBCastB([2, 1, 5], [2, 3, 1])

  def testBCast_8C(self):
    self._testBCastC([2, 1, 5], [2, 3, 1])

  def testBCast_8D(self):
    self._testBCastD([2, 1, 5], [2, 3, 1])

  def testBCast_9A(self):
    self._testBCastA([2, 0, 5], [2, 0, 1])

  def testBCast_9B(self):
    self._testBCastB([2, 0, 5], [2, 0, 1])

  def testBCast_9C(self):
    self._testBCastC([2, 0, 5], [2, 0, 1])

  def testBCast_9D(self):
    self._testBCastD([2, 0, 5], [2, 0, 1])

  def testBCast_10A(self):
    self._testBCastA([2, 3, 0], [2, 3, 1])

  def testBCast_10B(self):
    self._testBCastB([2, 3, 0], [2, 3, 1])

  def testBCast_10C(self):
    self._testBCastC([2, 3, 0], [2, 3, 1])

  def testBCast_10D(self):
    self._testBCastD([2, 3, 0], [2, 3, 1])

  def testBCast_11A(self):
    self._testBCastA([1, 3, 2], [1, 3, 2])

  def testBCast_11B(self):
    self._testBCastB([1, 3, 2], [1, 3, 2])

  def testBCast_11C(self):
    self._testBCastC([1, 3, 2], [1, 3, 2])

  def testBCast_11D(self):
    self._testBCastD([1, 3, 2], [1, 3, 2])

  def testBCast_12A(self):
    self._testBCastA([1, 1, 1, 1, 3, 2], [1, 3, 2])

  def testBCast_12B(self):
    self._testBCastB([1, 1, 1, 1, 3, 2], [1, 3, 2])

  def testBCast_12C(self):
    self._testBCastC([1, 1, 1, 1, 3, 2], [1, 3, 2])

  def testBCast_12D(self):
    self._testBCastD([1, 1, 1, 1, 3, 2], [1, 3, 2])

  def testBCast_13A(self):
    self._testBCastA([1, 3, 2, 1, 1], [1])

  def testBCast_13B(self):
    self._testBCastB([1, 3, 2, 1, 1], [1])

  def testBCast_13C(self):
    self._testBCastC([1, 3, 2, 1, 1], [1])

  def testBCast_13D(self):
    self._testBCastD([1, 3, 2, 1, 1], [1])

  def testBCast_14A(self):
    self._testBCastA([2, 3, 1, 1, 5], [1])

  def testBCast_14B(self):
    self._testBCastB([2, 3, 1, 1, 5], [1])

  def testBCast_14C(self):
    self._testBCastC([2, 3, 1, 1, 5], [1])

  def testBCast_14D(self):
    self._testBCastD([2, 3, 1, 1, 5], [1])

  def testBCast_15A(self):
    self._testBCastA([10, 3, 1, 2], [3, 1, 2])

  def testBCast_15B(self):
    self._testBCastB([10, 3, 1, 2], [3, 1, 2])

  def testBCast_15C(self):
    self._testBCastC([10, 3, 1, 2], [3, 1, 2])

  def testBCast_15D(self):
    self._testBCastD([10, 3, 1, 2], [3, 1, 2])

  def testMismatchedDimensions(self):
    for func in [
        math_ops.add, math_ops.subtract, math_ops.multiply, math_ops.div,
        _ADD, _SUB, _MUL, _TRUEDIV, _FLOORDIV
    ]:
      with self.assertRaisesWithPredicateMatch(
          ValueError, lambda e: "Dimensions must" in str(e)):
        func(
            ops.convert_to_tensor([10.0, 20.0, 30.0]),
            ops.convert_to_tensor([[40.0, 50.0], [60.0, 70.0]]))

  def testZeroPowGrad(self):
    with self.test_session():
      for dtype in (np.float16, np.float32, np.float64, np.complex64,
                    np.complex128):
        x = constant_op.constant(0.0, dtype=dtype)
        y = constant_op.constant(2.0, dtype=dtype)
        z = math_ops.pow(x, y)
        error = gradient_checker.compute_gradient_error(y, [], z, [])
        self.assertEqual(error, 0)

  def testComplexPowGrad(self):
    with self.test_session():
      for dtype in np.complex64, np.complex128:
        for base in 2.0, -2.0:
          x = constant_op.constant(base, dtype=dtype)
          y = constant_op.constant(2.0, dtype=dtype)
          z = math_ops.pow(x, y)
          error = gradient_checker.compute_gradient_error(y, [], z, [])
          self.assertLess(error, 2e-4)

  def testAtan2SpecialValues(self):
    x1l, x2l = zip((+0.0, +0.0), (+0.0, -0.0), (-0.0, +0.0), (-0.0, -0.0),
                   (1.2345, float("inf")), (1.2345, -float("inf")),
                   (-4.321, float("inf")), (-4.125, -float("inf")),
                   (float("inf"), float("inf")), (float("inf"), -float("inf")),
                   (-float("inf"), float("inf")), (-float("inf"),
                                                   -float("inf")))
    for dtype in np.float32, np.float64:
      x1 = np.array(x1l).astype(dtype)
      x2 = np.array(x2l).astype(dtype)
      self._compareCpu(x1, x2, np.arctan2, math_ops.atan2)
      self._compareGpu(x1, x2, np.arctan2, math_ops.atan2)


class ComparisonOpTest(test.TestCase):

  def _compareScalar(self, func, x, y, dtype):
    with self.test_session(use_gpu=True):
      out = func(
          ops.convert_to_tensor(np.array([x]).astype(dtype)),
          ops.convert_to_tensor(np.array([y]).astype(dtype)))
      ret = out.eval()
    return ret[0]

  def testScalarCompareScalar(self):
    dtypes = [np.float16, np.float32, np.float64, np.int32, np.int64]
    data = [-1, 0, 1]
    for t in dtypes:
      for x in data:
        for y in data:
          self.assertEqual(self._compareScalar(math_ops.less, x, y, t), x < y)
          self.assertEqual(self._compareScalar(math_ops.less_equal, x, y, t),
                           x <= y)
          self.assertEqual(self._compareScalar(math_ops.greater, x, y, t),
                           x > y)
          self.assertEqual(
              self._compareScalar(math_ops.greater_equal, x, y, t), x >= y)
          self.assertEqual(self._compareScalar(math_ops.equal, x, y, t), x == y)
          self.assertEqual(self._compareScalar(math_ops.not_equal, x, y, t),
                           x != y)
    data = [-1, 0, 1, -1j, 1j, 1 + 1j, 1 - 1j]
    for t in [np.complex64, np.complex128]:
      for x in data:
        for y in data:
          self.assertEqual(self._compareScalar(math_ops.equal, x, y, t), x == y)
          self.assertEqual(self._compareScalar(math_ops.not_equal, x, y, t),
                           x != y)

  def _compare(self, x, y, np_func, tf_func):
    np_ans = np_func(x, y)
    with self.test_session(use_gpu=True):
      out = tf_func(ops.convert_to_tensor(x), ops.convert_to_tensor(y))
      tf_ans = out.eval()
    self.assertAllEqual(np_ans, tf_ans)

  def testTensorCompareTensor(self):
    x = np.linspace(-15, 15, 6).reshape(1, 3, 2)
    y = np.linspace(20, -10, 6).reshape(1, 3, 2)
    for t in [np.float16, np.float32, np.float64, np.int32, np.int64]:
      xt = x.astype(t)
      yt = y.astype(t)
      self._compare(xt, yt, np.less, math_ops.less)
      self._compare(xt, yt, np.less_equal, math_ops.less_equal)
      self._compare(xt, yt, np.greater, math_ops.greater)
      self._compare(xt, yt, np.greater_equal, math_ops.greater_equal)
      self._compare(xt, yt, np.equal, math_ops.equal)
      self._compare(xt, yt, np.not_equal, math_ops.not_equal)
    # Complex types do not support ordering but do support equality tests.
    for t in [np.complex64, np.complex128]:
      xt = x.astype(t)
      xt -= 1j * xt
      yt = y.astype(t)
      yt -= 1j * yt
      self._compare(xt, yt, np.equal, math_ops.equal)
      self._compare(xt, yt, np.not_equal, math_ops.not_equal)

  def _compareBCast(self, xs, ys, dtype, np_func, tf_func):
    x = np.linspace(-15, 15, np.prod(xs)).astype(dtype).reshape(xs)
    y = np.linspace(20, -10, np.prod(ys)).astype(dtype).reshape(ys)
    if dtype in (np.complex64, np.complex128):
      x -= 1j * x
      y -= 1j * y
    self._compare(x, y, np_func, tf_func)
    self._compare(y, x, np_func, tf_func)

  def _testBCastByFunc(self, np_func, tf_func, include_complex=False):
    shapes = [
        ([1, 3, 2], [1]),
        ([1, 3, 2], [2]),
        ([1, 3, 2], [3, 2]),
        ([1, 3, 2], [3, 1]),
        ([1, 3, 2], [1, 3, 2]),
        ([1, 3, 2], [2, 3, 1]),
        ([1, 3, 2], [2, 1, 1]),
        ([1, 3, 2], [1, 3, 1]),
        ([2, 1, 5], [2, 3, 1]),
        ([2, 0, 5], [2, 0, 1]),
        ([2, 3, 0], [2, 3, 1]),
    ]
    dtypes = [
        np.float16,
        np.float32,
        np.float64,
        np.int32,
        np.int64,
    ]
    if include_complex:
      dtypes.extend([np.complex64, np.complex128])

    for (xs, ys) in shapes:
      for dtype in dtypes:
        self._compareBCast(xs, ys, dtype, np_func, tf_func)

  def testBCastLess(self):
    self._testBCastByFunc(np.less, math_ops.less)

  def testBCastLessEqual(self):
    self._testBCastByFunc(np.less_equal, math_ops.less_equal)

  def testBCastGreater(self):
    self._testBCastByFunc(np.greater, math_ops.greater)

  def testBCastGreaterEqual(self):
    self._testBCastByFunc(np.greater_equal, math_ops.greater_equal)

  def testBCastEqual(self):
    self._testBCastByFunc(np.equal, math_ops.equal, include_complex=True)

  def testBCastNotEqual(self):
    self._testBCastByFunc(np.not_equal, math_ops.not_equal,
                          include_complex=True)

  def testShapeMismatch(self):
    dtypes = [np.float16, np.float32, np.float64, np.int32, np.int64]
    funcs = [
        math_ops.less, math_ops.less_equal, math_ops.greater,
        math_ops.greater_equal, math_ops.equal, math_ops.not_equal
    ]
    x = np.arange(0, 10).reshape([2, 5])
    y = np.arange(0, 10).reshape([5, 2])
    for t in dtypes:
      for f in funcs:
        with self.assertRaisesWithPredicateMatch(
            ValueError, lambda e: "Dimensions must" in str(e)):
          f(x.astype(t), y.astype(t))


class LogicalOpTest(test.TestCase):

  def _compareBinary(self, x, y, np_func, tf_func, use_gpu=False):
    np_ans = np_func(x, y)
    with self.test_session(use_gpu=use_gpu):
      inx = ops.convert_to_tensor(x)
      iny = ops.convert_to_tensor(y)
      out = tf_func(inx, iny)
      tf_val = out.eval()
    self.assertEqual(out.dtype, dtypes_lib.bool)
    self.assertAllEqual(np_ans, tf_val)
    self.assertShapeEqual(np_ans, out)

  def _not(self, x, use_gpu=False):
    np_ans = np.logical_not(x)
    with self.test_session(use_gpu=use_gpu):
      out = math_ops.logical_not(ops.convert_to_tensor(x))
      tf_val = out.eval()
    self.assertEqual(out.dtype, dtypes_lib.bool)
    self.assertAllEqual(np_ans, tf_val)
    self.assertShapeEqual(np_ans, out)

  def testScalar(self):
    data = [np.array([True]), np.array([False])]
    for use_gpu in [True, False]:
      for x in data:
        self._not(x, use_gpu)
      for x in data:
        for y in data:
          self._compareBinary(x, y, np.logical_and, math_ops.logical_and,
                              use_gpu)
          self._compareBinary(x, y, np.logical_or, math_ops.logical_or, use_gpu)
          self._compareBinary(x, y, np.logical_xor, math_ops.logical_xor,
                              use_gpu)

  def testTensor(self):
    x = np.random.randint(0, 2, 6).astype(np.bool).reshape(1, 3, 2)
    y = np.random.randint(0, 2, 6).astype(np.bool).reshape(1, 3, 2)
    for use_gpu in [True, False]:
      self._not(x, use_gpu)
      self._compareBinary(x, y, np.logical_and, math_ops.logical_and, use_gpu)
      self._compareBinary(x, y, np.logical_or, math_ops.logical_or, use_gpu)
      self._compareBinary(x, y, np.logical_xor, math_ops.logical_xor, use_gpu)

  def testBCast(self):
    shapes = [
        ([1, 3, 2], [1]),
        ([1, 3, 2], [2]),
        ([1, 3, 2], [3, 2]),
        ([1, 3, 2], [3, 1]),
        ([1, 3, 2], [1, 3, 2]),
        ([1, 3, 2], [2, 3, 1]),
        ([1, 3, 2], [2, 1, 1]),
        ([1, 3, 2], [1, 3, 1]),
        ([2, 1, 5], [2, 3, 1]),
        ([2, 0, 5], [2, 0, 1]),
        ([2, 3, 0], [2, 3, 1]),
    ]
    for (xs, ys) in shapes:
      x = np.random.randint(0, 2, np.prod(xs)).astype(np.bool).reshape(xs)
      y = np.random.randint(0, 2, np.prod(ys)).astype(np.bool).reshape(ys)
      for use_gpu in [True, False]:
        self._compareBinary(x, y, np.logical_and, math_ops.logical_and, use_gpu)
        self._compareBinary(x, y, np.logical_or, math_ops.logical_or, use_gpu)
        self._compareBinary(x, y, np.logical_xor, math_ops.logical_xor, use_gpu)

  def testShapeMismatch(self):
    x = np.random.randint(0, 2, 6).astype(np.bool).reshape(1, 3, 2)
    y = np.random.randint(0, 2, 6).astype(np.bool).reshape(3, 2, 1)
    for f in [math_ops.logical_and, math_ops.logical_or, math_ops.logical_xor]:
      with self.assertRaisesWithPredicateMatch(
          ValueError, lambda e: "Dimensions must" in str(e)):
        f(x, y)

  def testUsingAsPythonValueFails(self):
    # Ensure that we raise an error when the user attempts to treat a
    # `Tensor` as a Python `bool`.
    b = constant_op.constant(False)
    with self.assertRaises(TypeError):
      if b:
        pass

    x = constant_op.constant(3)
    y = constant_op.constant(4)
    with self.assertRaises(TypeError):
      if x > y:
        pass

    z = constant_op.constant(7)

    # The chained comparison should fail because Python computes `x <
    # y` and short-circuits the comparison with `z` if it is `False`.
    with self.assertRaises(TypeError):
      _ = x < y < z


class SelectOpTest(test.TestCase):

  def _compare(self, c, x, y, use_gpu):
    np_ans = np.where(c, x, y)
    with self.test_session(use_gpu=use_gpu):
      out = array_ops.where(c, x, y)
      tf_ans = out.eval()
    self.assertAllEqual(np_ans, tf_ans)
    self.assertShapeEqual(np_ans, out)

  def _compareGradientX(self, c, x, y, numeric_gradient_type=None):
    with self.test_session():
      inx = ops.convert_to_tensor(x)
      iny = ops.convert_to_tensor(y)
      out = array_ops.where(c, inx, iny)
      s = list(np.shape(c))
      jacob_t, jacob_n = gradient_checker.compute_gradient(
          inx, s, out, s, x_init_value=x)
      if numeric_gradient_type is not None:
        xf = x.astype(numeric_gradient_type)
        yf = y.astype(numeric_gradient_type)
        inxf = ops.convert_to_tensor(xf)
        inyf = ops.convert_to_tensor(yf)
        outf = array_ops.where(c, inxf, inyf)
        _, jacob_n = gradient_checker.compute_gradient(
            inxf, s, outf, s, x_init_value=xf)
        jacob_n = jacob_n.astype(x.dtype)
    if x.dtype == np.float16:
      self.assertAllClose(jacob_t, jacob_n, rtol=1e-3, atol=1e-3)
    elif x.dtype == np.float32:
      self.assertAllClose(jacob_t, jacob_n, rtol=1e-3, atol=1e-3)
    elif x.dtype == np.float64:
      self.assertAllClose(jacob_t, jacob_n, rtol=1e-5, atol=1e-5)

  def _compareGradientY(self, c, x, y, numeric_gradient_type=None):
    with self.test_session():
      inx = ops.convert_to_tensor(x)
      iny = ops.convert_to_tensor(y)
      out = array_ops.where(c, inx, iny)
      s = list(np.shape(c))
      jacob_t, jacob_n = gradient_checker.compute_gradient(
          iny, s, out, s, x_init_value=y, delta=1.0)
      if numeric_gradient_type is not None:
        xf = x.astype(numeric_gradient_type)
        yf = y.astype(numeric_gradient_type)
        inxf = ops.convert_to_tensor(xf)
        inyf = ops.convert_to_tensor(yf)
        outf = array_ops.where(c, inxf, inyf)
        _, jacob_n = gradient_checker.compute_gradient(
            inyf, s, outf, s, x_init_value=yf)
        jacob_n = jacob_n.astype(x.dtype)
    if x.dtype == np.float16:
      self.assertAllClose(jacob_t, jacob_n, rtol=1e-3, atol=1e-3)
    elif x.dtype == np.float32:
      self.assertAllClose(jacob_t, jacob_n, rtol=1e-3, atol=1e-3)
    elif x.dtype == np.float64:
      self.assertAllClose(jacob_t, jacob_n, rtol=1e-5, atol=1e-5)

  def testScalar(self):
    c = True
    x = np.random.rand(1, 3, 2) * 100
    y = np.random.rand(1, 3, 2) * 100
    for t in [
        np.float16, np.float32, np.float64, np.int32, np.int64, np.complex64,
        np.complex128
    ]:
      xt = x.astype(t)
      yt = y.astype(t)
      self._compare(c, xt, yt, use_gpu=False)
      if t in [np.float16, np.float32, np.float64]:
        self._compare(c, xt, yt, use_gpu=True)

  def testBasic(self):
    c = np.random.randint(0, 2, 6).astype(np.bool).reshape(1, 3, 2)
    x = np.random.rand(1, 3, 2) * 100
    y = np.random.rand(1, 3, 2) * 100
    for t in [
        np.float16, np.float32, np.float64, np.int32, np.int64, np.complex64,
        np.complex128
    ]:
      xt = x.astype(t)
      yt = y.astype(t)
      self._compare(c, xt, yt, use_gpu=False)
      if t in [np.float16, np.float32, np.float64]:
        self._compare(c, xt, yt, use_gpu=True)

  def testGradients(self):
    c = np.random.randint(0, 2, 6).astype(np.bool).reshape(1, 3, 2)
    x = np.random.rand(1, 3, 2) * 100
    y = np.random.rand(1, 3, 2) * 100
    for t in [np.float16, np.float32, np.float64]:
      xt = x.astype(t)
      yt = y.astype(t)
      if t == np.float16:
        # Compare fp16 theoretical gradients to fp32 numerical gradients,
        # since fp16 numerical gradients are too imprecise unless great
        # care is taken with choosing the inputs and the delta. This is
        # a weaker check (in particular, it does not test the op itself,
        # only its gradient), but it's much better than nothing.
        self._compareGradientX(c, xt, yt, np.float)
        self._compareGradientY(c, xt, yt, np.float)
      else:
        self._compareGradientX(c, xt, yt)
        self._compareGradientY(c, xt, yt)

  def testShapeMismatch(self):
    c = np.random.randint(0, 2, 6).astype(np.bool).reshape(1, 3, 2)
    x = np.random.rand(1, 3, 2) * 100
    y = np.random.rand(2, 5, 3) * 100
    for t in [
        np.float16, np.float32, np.float64, np.int32, np.int64, np.complex64,
        np.complex128
    ]:
      xt = x.astype(t)
      yt = y.astype(t)
      with self.assertRaises(ValueError):
        array_ops.where(c, xt, yt)

  def testEmptyTensor(self):
    c = np.random.randint(0, 3, 0).astype(np.bool).reshape(1, 3, 0)
    x = np.random.rand(1, 3, 0) * 100
    y = np.random.rand(1, 3, 0) * 100
    z_expected = np.zeros((1, 3, 0), dtype=np.float32)
    with self.test_session():
      xt = x.astype(np.float32)
      yt = y.astype(np.float32)
      z = array_ops.where(c, xt, yt).eval()
      self.assertAllEqual(z_expected, z)

  def testNan(self):
    """Verify that nans don't propagate where they shouldn't."""
    with self.test_session():
      for c in False, True:
        for a in 7.0, np.nan:
          for b in 5.0, np.nan:
            x = array_ops.where(c, a, b).eval()
            y = a if c else b
            self.assertEqual(np.isnan(x), np.isnan(y))


class BatchSelectOpTest(test.TestCase):
  """Test broadcasting of Select when 'c' is a vec and 't' &'e' are rank2+."""

  def _compare(self, c, x, y, use_gpu):
    np_ans = np.dstack(
        [x_i if c_i else y_i for c_i, x_i, y_i in zip(c, x, y)]).transpose(
            [2, 0, 1])
    with self.test_session(use_gpu=use_gpu):
      out = array_ops.where(c, x, y)
      tf_ans = out.eval()
    self.assertAllEqual(np_ans, tf_ans)
    self.assertShapeEqual(np_ans, out)

  def _compareGradientX(self, c, x, y, numeric_gradient_type=None):
    with self.test_session():
      inx = ops.convert_to_tensor(x)
      iny = ops.convert_to_tensor(y)
      out = array_ops.where(c, inx, iny)
      s = list(np.shape(x))
      jacob_t, jacob_n = gradient_checker.compute_gradient(
          inx, s, out, s, x_init_value=x)
      if numeric_gradient_type is not None:
        xf = x.astype(numeric_gradient_type)
        yf = y.astype(numeric_gradient_type)
        inxf = ops.convert_to_tensor(xf)
        inyf = ops.convert_to_tensor(yf)
        outf = array_ops.where(c, inxf, inyf)
        _, jacob_n = gradient_checker.compute_gradient(
            inxf, s, outf, s, x_init_value=xf)
        jacob_n = jacob_n.astype(x.dtype)
    if x.dtype == np.float16:
      self.assertAllClose(jacob_t, jacob_n, rtol=1e-3, atol=1e-3)
    elif x.dtype == np.float32:
      self.assertAllClose(jacob_t, jacob_n, rtol=1e-3, atol=1e-3)
    elif x.dtype == np.float64:
      self.assertAllClose(jacob_t, jacob_n, rtol=1e-5, atol=1e-5)

  def _compareGradientY(self, c, x, y, numeric_gradient_type=None):
    with self.test_session():
      inx = ops.convert_to_tensor(x)
      iny = ops.convert_to_tensor(y)
      out = array_ops.where(c, inx, iny)
      s = list(np.shape(x))
      jacob_t, jacob_n = gradient_checker.compute_gradient(
          iny, s, out, s, x_init_value=y)
      if numeric_gradient_type is not None:
        xf = x.astype(numeric_gradient_type)
        yf = y.astype(numeric_gradient_type)
        inxf = ops.convert_to_tensor(xf)
        inyf = ops.convert_to_tensor(yf)
        outf = array_ops.where(c, inxf, inyf)
        _, jacob_n = gradient_checker.compute_gradient(
            inyf, s, outf, s, x_init_value=yf)
        jacob_n = jacob_n.astype(x.dtype)
    if x.dtype == np.float16:
      self.assertAllClose(jacob_t, jacob_n, rtol=1e-3, atol=1e-3)
    elif x.dtype == np.float32:
      self.assertAllClose(jacob_t, jacob_n, rtol=1e-3, atol=1e-3)
    elif x.dtype == np.float64:
      self.assertAllClose(jacob_t, jacob_n, rtol=1e-5, atol=1e-5)

  def testBasic(self):
    c = np.random.randint(0, 2, 16).astype(np.bool)
    x = np.random.rand(16, 2, 8) * 100
    y = np.random.rand(16, 2, 8) * 100
    for t in [
        np.float16, np.float32, np.float64, np.int32, np.int64, np.complex64,
        np.complex128
    ]:
      xt = x.astype(t)
      yt = y.astype(t)
      self._compare(c, xt, yt, use_gpu=False)
      if t in [np.float16, np.float32, np.float64]:
        self._compare(c, xt, yt, use_gpu=True)

  def testGradients(self):
    c = np.random.randint(0, 2, 16).astype(np.bool)
    x = np.random.rand(16, 2, 8) * 100
    y = np.random.rand(16, 2, 8) * 100
    for t in [np.float16, np.float32, np.float64]:
      xt = x.astype(t)
      yt = y.astype(t)
      if t == np.float16:
        # Compare fp16 theoretical gradients to fp32 numerical gradients,
        # since fp16 numerical gradients are too imprecise unless great
        # care is taken with choosing the inputs and the delta. This is
        # a weaker check (in particular, it does not test the op itself,
        # only its gradient), but it's much better than nothing.
        self._compareGradientX(c, xt, yt, np.float)
        self._compareGradientY(c, xt, yt, np.float)
      else:
        self._compareGradientX(c, xt, yt)
        self._compareGradientY(c, xt, yt)

  def testShapeMismatch(self):
    c = np.random.randint(0, 2, 8).astype(np.bool)
    x = np.random.rand(16, 3, 2) * 100
    y = np.random.rand(16, 3, 2) * 100
    for t in [
        np.float16, np.float32, np.float64, np.int32, np.int64, np.complex64,
        np.complex128
    ]:
      xt = x.astype(t)
      yt = y.astype(t)
      with self.assertRaises(ValueError):
        array_ops.where(c, xt, yt)


class MinMaxOpTest(test.TestCase):

  def _compare(self, x, y, use_gpu):
    np_min, np_max = np.minimum(x, y), np.maximum(x, y)
    with self.test_session(use_gpu=use_gpu) as sess:
      inx = ops.convert_to_tensor(x)
      iny = ops.convert_to_tensor(y)
      omin, omax = math_ops.minimum(inx, iny), math_ops.maximum(inx, iny)
      tf_min, tf_max = sess.run([omin, omax])
    self.assertAllEqual(np_min, tf_min)
    self.assertAllEqual(np_max, tf_max)

  def testBasic(self):
    x = np.random.rand(1, 3, 2) * 100.
    y = np.random.rand(1, 3, 2) * 100.
    for t in [np.float16, np.float32, np.float64, np.int32, np.int64]:
      self._compare(x.astype(t), y.astype(t), use_gpu=False)
      self._compare(x.astype(t), y.astype(t), use_gpu=True)

  def testDifferentShapes(self):
    x = np.random.rand(1, 3, 2) * 100.
    y = np.random.rand(2) * 100.  # should broadcast
    for t in [np.float16, np.float32, np.float64, np.int32, np.int64]:
      self._compare(x.astype(t), y.astype(t), use_gpu=False)
      self._compare(x.astype(t), y.astype(t), use_gpu=True)

  def testScalar(self):
    x = np.random.rand(1, 3, 2) * 100.
    y = np.asscalar(np.random.rand(1) * 100.)  # should broadcast
    # dropped np.float64, int64 because TF automatically converts to 32 bit
    for t in [np.float32, np.int32]:
      self._compare(x.astype(t), t(y), use_gpu=False)
      self._compare(x.astype(t), t(y), use_gpu=True)

  def _compareGradientX(self, func, x, y):
    with self.test_session():
      inx = ops.convert_to_tensor(x)
      iny = ops.convert_to_tensor(y)
      out = func(inx, iny)
      s = list(np.shape(x))
      jacob_t, jacob_n = gradient_checker.compute_gradient(
          inx, s, out, s, x_init_value=x)
    if x.dtype == np.float16:
      self.assertAllClose(jacob_t, jacob_n, rtol=1e-3, atol=1e-3)
    elif x.dtype == np.float32:
      self.assertAllClose(jacob_t, jacob_n, rtol=1e-3, atol=1e-3)
    elif x.dtype == np.float64:
      self.assertAllClose(jacob_t, jacob_n, rtol=1e-5, atol=1e-5)

  def _compareGradientY(self, func, x, y):
    with self.test_session():
      inx = ops.convert_to_tensor(x)
      iny = ops.convert_to_tensor(y)
      out = func(inx, iny)
      s = list(np.shape(x))
      jacob_t, jacob_n = gradient_checker.compute_gradient(
          iny, s, out, s, x_init_value=y)
    if x.dtype == np.float16:
      self.assertAllClose(jacob_t, jacob_n, rtol=1e-3, atol=1e-3)
    elif x.dtype == np.float32:
      self.assertAllClose(jacob_t, jacob_n, rtol=1e-3, atol=1e-3)
    elif x.dtype == np.float64:
      self.assertAllClose(jacob_t, jacob_n, rtol=1e-5, atol=1e-5)

  def testGradients(self):
    x = np.random.rand(1, 3, 2) * 100.
    # ensure x != y
    y = x + (np.random.randint(2, size=x.shape) - .5) * 2  # -1 or +1
    self._compareGradientX(math_ops.maximum, x, y)
    self._compareGradientY(math_ops.maximum, x, y)
    self._compareGradientX(math_ops.minimum, x, y)
    self._compareGradientY(math_ops.minimum, x, y)


class MathOpsOverloadTest(test.TestCase):

  def _computeTensorAndLiteral(self, x, y, dtype, func):
    with self.test_session(use_gpu=False):
      inx = ops.convert_to_tensor(x, dtype=dtype)
      z = func(inx, y)  # Should use __add__, __sub__, etc.
      return z.eval()

  def _computeLiteralAndTensor(self, x, y, dtype, func):
    with self.test_session(use_gpu=False):
      iny = ops.convert_to_tensor(y, dtype=dtype)
      z = func(x, iny)  # Should use __radd__, __rsub__, etc.
      return z.eval()

  def _compareBinary(self, x, y, dtype, np_func, tf_func):
    np_ans = np_func(x, y).astype(dtype.as_numpy_dtype)
    self.assertAllClose(np_ans,
                        self._computeTensorAndLiteral(x, y, dtype, tf_func))
    self.assertAllClose(np_ans,
                        self._computeLiteralAndTensor(x, y, dtype, tf_func))

  def _compareUnary(self, x, dtype, np_func, tf_func):
    np_ans = np_func(x).astype(dtype.as_numpy_dtype)
    with self.test_session(use_gpu=False):
      self.assertAllClose(
          np_ans, tf_func(ops.convert_to_tensor(
              x, dtype=dtype)).eval())

  def testOverload(self):
    dtypes = [
        dtypes_lib.float16,
        dtypes_lib.float32,
        dtypes_lib.float64,
        dtypes_lib.int32,
        dtypes_lib.int64,
        dtypes_lib.complex64,
        dtypes_lib.complex128,
    ]
    funcs = [
        (np.add, _ADD),
        (np.subtract, _SUB),
        (np.multiply, _MUL),
        (np.power, _POW),
        (np.true_divide, _TRUEDIV),
        (np.floor_divide, _FLOORDIV),
    ]
    for dtype in dtypes:
      for np_func, tf_func in funcs:
        if dtype in (dtypes_lib.complex64, dtypes_lib.complex128
                    ) and tf_func == _FLOORDIV:
          continue  # floordiv makes no sense for complex
        self._compareBinary(10, 5, dtype, np_func, tf_func)
    # Mod only works for int32 and int64.
    for dtype in [dtypes_lib.int32, dtypes_lib.int64]:
      self._compareBinary(10, 3, dtype, np.mod, _MOD)

  def testOverloadComparisons(self):
    dtypes = [
        dtypes_lib.float16,
        dtypes_lib.float32,
        dtypes_lib.float64,
        dtypes_lib.int32,
        dtypes_lib.int64,
    ]
    funcs = [
        (np.less, _LT),
        (np.less_equal, _LE),
        (np.greater, _GT),
        (np.greater_equal, _GE),
    ]
    for dtype in dtypes:
      for np_func, tf_func in funcs:
        self._compareBinary(10, 5, dtype, np_func, tf_func)
    logical_funcs = [(np.logical_and, _AND), (np.logical_or, _OR),
                     (np.logical_xor, _XOR), (np.equal, math_ops.equal),
                     (np.not_equal, math_ops.not_equal)]
    for np_func, tf_func in logical_funcs:
      self._compareBinary(True, False, dtypes_lib.bool, np_func, tf_func)
      self._compareBinary(True, True, dtypes_lib.bool, np_func, tf_func)
      self._compareBinary(False, False, dtypes_lib.bool, np_func, tf_func)
      self._compareBinary(False, True, dtypes_lib.bool, np_func, tf_func)
      self._compareBinary([True, True, False, False],
                          [True, False, True, False], dtypes_lib.bool, np_func,
                          tf_func)
    self._compareUnary(True, dtypes_lib.bool, np.logical_not, _INV)
    self._compareUnary(False, dtypes_lib.bool, np.logical_not, _INV)
    self._compareUnary([True, False], dtypes_lib.bool, np.logical_not, _INV)


class IsFiniteInfNanTest(test.TestCase):

  def _compare(self, x, use_gpu):
    np_finite, np_inf, np_nan = np.isfinite(x), np.isinf(x), np.isnan(x)
    with self.test_session(use_gpu=use_gpu) as sess:
      inx = ops.convert_to_tensor(x)
      ofinite, oinf, onan = math_ops.is_finite(inx), math_ops.is_inf(
          inx), math_ops.is_nan(inx)
      tf_finite, tf_inf, tf_nan = sess.run([ofinite, oinf, onan])
    self.assertAllEqual(np_inf, tf_inf)
    self.assertAllEqual(np_nan, tf_nan)
    self.assertAllEqual(np_finite, tf_finite)
    self.assertShapeEqual(np_inf, oinf)
    self.assertShapeEqual(np_nan, onan)
    self.assertShapeEqual(np_finite, ofinite)

  def _testDtype(self, dtype):
    fi = np.finfo(dtype)
    data = np.array([
        0, -1, 1, fi.resolution, -fi.resolution, fi.min, fi.max, -np.inf,
        np.inf, np.nan
    ]).astype(dtype)
    self._compare(data, use_gpu=False)
    self._compare(data, use_gpu=True)

  def testHalf(self):
    self._testDtype(np.float16)

  def testFloat(self):
    self._testDtype(np.float32)

  def testDouble(self):
    self._testDtype(np.float64)

  def testSqrt(self):
    for dtype in [np.float16, np.float32, np.float64]:
      fi = np.finfo(dtype)
      for size in [1, 3, 4, 7, 8, 63, 64, 65]:
        # For float32 Eigen uses Carmack's fast vectorized sqrt algorithm.
        # It is not accurate for very large arguments, so we test for
        # fi.max/100 instead of fi.max here.
        for value in [fi.min, -2, -1, 0, fi.tiny, 1, 2, 1000, fi.max / 100]:
          x = np.full((size,), value, dtype=dtype)
          np_y = np.sqrt(x)
          np_nan = np.isnan(np_y)
          with self.test_session(use_gpu=True):
            tf_y = math_ops.sqrt(x)
            tf_nan = math_ops.is_nan(tf_y)
            if value < 0:
              self.assertAllEqual(np_nan, tf_nan.eval())
            else:
              self.assertAllCloseAccordingToType(np_y, tf_y.eval())


class RoundingTest(test.TestCase):

  def _compare_values(self, x, y=None):
    y = np.rint(x) if y is None else np.asarray(y)
    with self.test_session() as sess:
      tf_rint = math_ops.rint(x)
      np_rint = sess.run(tf_rint)
    self.assertAllEqual(y, np_rint)
    self.assertShapeEqual(y, tf_rint)

  def _compare(self, x):
    np_floor, np_ceil = np.floor(x), np.ceil(x)
    with self.test_session() as sess:
      inx = ops.convert_to_tensor(x)
      ofloor, oceil = math_ops.floor(inx), math_ops.ceil(inx)
      tf_floor, tf_ceil = sess.run([ofloor, oceil])
    self.assertAllEqual(np_floor, tf_floor)
    self.assertAllEqual(np_ceil, tf_ceil)
    self.assertShapeEqual(np_floor, ofloor)
    self.assertShapeEqual(np_ceil, oceil)

  def _testDtype(self, dtype):
    data = (np.arange(-3, 3) / 4.).reshape(1, 3, 2).astype(dtype)
    self._compare(data)
    # TODO: rint op is not supported for float16
    if dtype is np.float16:
      return
    self._compare_values(data)
    x = [0.5, 0.5000001]
    y = [0.0, 1.0]
    self._compare_values(x, y=y)

    # numpy example
    x = [-1.7, -1.5, -0.2, 0.2, 1.5, 1.7, 2.0]
    y = [-2., -2., -0., 0., 2., 2., 2.]
    self._compare_values(x, y=y)

  def testTypes(self):
    for dtype in [np.float16, np.float32, np.float64]:
      self._testDtype(dtype)


class ComplexMakeRealImagTest(test.TestCase):

  def _compareMake(self, real, imag, use_gpu):
    np_ans = real + (1j) * imag
    with self.test_session(use_gpu=use_gpu):
      real = ops.convert_to_tensor(real)
      imag = ops.convert_to_tensor(imag)
      tf_ans = math_ops.complex(real, imag)
      out = tf_ans.eval()
    self.assertAllEqual(np_ans, out)
    self.assertShapeEqual(np_ans, tf_ans)

  def testMake(self):
    real = (np.arange(-3, 3) / 4.).reshape([1, 3, 2]).astype(np.float32)
    imag = (np.arange(-3, 3) / 5.).reshape([1, 3, 2]).astype(np.float32)
    for use_gpu in [False, True]:
      self._compareMake(real, imag, use_gpu)
      self._compareMake(real, 12.0, use_gpu)
      self._compareMake(23.0, imag, use_gpu)

  def _compareRealImag(self, cplx, use_gpu):
    np_real, np_imag = np.real(cplx), np.imag(cplx)
    with self.test_session(use_gpu=use_gpu) as sess:
      inx = ops.convert_to_tensor(cplx)
      tf_real = math_ops.real(inx)
      tf_imag = math_ops.imag(inx)
      tf_real_val, tf_imag_val = sess.run([tf_real, tf_imag])
    self.assertAllEqual(np_real, tf_real_val)
    self.assertAllEqual(np_imag, tf_imag_val)
    self.assertShapeEqual(np_real, tf_real)
    self.assertShapeEqual(np_imag, tf_imag)

  def testRealImag64(self):
    real = (np.arange(-3, 3) / 4.).reshape([1, 3, 2]).astype(np.float32)
    imag = (np.arange(-3, 3) / 5.).reshape([1, 3, 2]).astype(np.float32)
    cplx = real + 1j * imag
    self._compareRealImag(cplx, use_gpu=False)
    self._compareRealImag(cplx, use_gpu=True)

  def testRealImag128(self):
    real = (np.arange(-3, 3) / 4.).reshape([1, 3, 2]).astype(np.float64)
    imag = (np.arange(-3, 3) / 5.).reshape([1, 3, 2]).astype(np.float64)
    cplx = real + 1j * imag
    self._compareRealImag(cplx, use_gpu=False)
    self._compareRealImag(cplx, use_gpu=True)

  def _compareAngle(self, cplx, use_gpu):
    np_angle = np.angle(cplx)
    with self.test_session(use_gpu=use_gpu) as sess:
      inx = ops.convert_to_tensor(cplx)
      tf_angle = math_ops.angle(inx)
<<<<<<< HEAD
      tf_angle_val = sess.run([tf_angle])
=======
      tf_angle_val = tf_angle.eval()
>>>>>>> 0bfcea4b
    self.assertAllEqual(np_angle, tf_angle_val)
    self.assertShapeEqual(np_angle, tf_angle)

  def testAngle64(self):
    real = (np.arange(-3, 3) / 4.).reshape([1, 3, 2]).astype(np.float32)
    imag = (np.arange(-3, 3) / 5.).reshape([1, 3, 2]).astype(np.float32)
    cplx = real + 1j * imag
    self._compareAngle(cplx, use_gpu=False)
    # TODO: Enable GPU tests for angle op after resolving
    # build failures on GPU (See #10643 for context).
    # self._compareAngle(cplx, use_gpu=True)

  def testAngle(self):
    real = (np.arange(-3, 3) / 4.).reshape([1, 3, 2]).astype(np.float64)
    imag = (np.arange(-3, 3) / 5.).reshape([1, 3, 2]).astype(np.float64)
    cplx = real + 1j * imag
    self._compareAngle(cplx, use_gpu=False)
    # TODO: Enable GPU tests for angle op after resolving
    # build failures on GPU (See #10643 for context).
    # self._compareAngle(cplx, use_gpu=True)

  def testRealReal(self):
    for dtype in dtypes_lib.int32, dtypes_lib.int64, dtypes_lib.float32, dtypes_lib.float64:
      x = array_ops.placeholder(dtype)
      y = math_ops.real(x)
      self.assertEqual(x, y)

  def _compareConj(self, cplx, use_gpu):
    np_ans = np.conj(cplx)
    with self.test_session(use_gpu=use_gpu):
      inx = ops.convert_to_tensor(cplx)
      tf_conj = math_ops.conj(inx)
      tf_ans = tf_conj.eval()
    self.assertAllEqual(np_ans, tf_ans)
    self.assertShapeEqual(np_ans, tf_conj)

  def testConj64(self):
    real = (np.arange(-3, 3) / 4.).reshape([1, 3, 2]).astype(np.float32)
    imag = (np.arange(-3, 3) / 5.).reshape([1, 3, 2]).astype(np.float32)
    cplx = real + 1j * imag
    self._compareConj(cplx, use_gpu=False)
    self._compareConj(cplx, use_gpu=True)

  def testConj128(self):
    real = (np.arange(-3, 3) / 4.).reshape([1, 3, 2]).astype(np.float64)
    imag = (np.arange(-3, 3) / 5.).reshape([1, 3, 2]).astype(np.float64)
    cplx = real + 1j * imag
    self._compareConj(cplx, use_gpu=False)
    self._compareConj(cplx, use_gpu=True)

  def testConjReal(self):
    for dtype in dtypes_lib.int32, dtypes_lib.int64, dtypes_lib.float16, dtypes_lib.float32, dtypes_lib.float64:
      x = array_ops.placeholder(dtype)
      y = math_ops.conj(x)
      self.assertEqual(x, y)

  def testConjString(self):
    x = array_ops.placeholder(dtypes_lib.string)
    with self.assertRaisesRegexp(TypeError, r"Expected numeric tensor"):
      math_ops.conj(x)

  def _compareGradient(self, x):
    # x[:, 0] is real, x[:, 1] is imag.  We combine real and imag into
    # complex numbers. Then, we extract real and imag parts and
    # computes the squared sum. This is obviously the same as sum(real
    # * real) + sum(imag * imag). We just want to make sure the
    # gradient function is checked.
    with self.test_session():
      inx = ops.convert_to_tensor(x)
      real, imag = array_ops.split(value=inx, num_or_size_splits=2, axis=1)
      real, imag = array_ops.reshape(real, [-1]), array_ops.reshape(imag, [-1])
      cplx = math_ops.complex(real, imag)
      cplx = math_ops.conj(cplx)
      loss = math_ops.reduce_sum(math_ops.square(math_ops.real(
          cplx))) + math_ops.reduce_sum(math_ops.square(math_ops.imag(cplx)))
      epsilon = 1e-3
      jacob_t, jacob_n = gradient_checker.compute_gradient(
          inx, list(x.shape), loss, [1], x_init_value=x, delta=epsilon)
    self.assertAllClose(jacob_t, jacob_n, rtol=epsilon, atol=epsilon)

  def _compareBroadcastGradient(self, x):
    x_ = ops.convert_to_tensor(x)
    epsilon = 1e-3
    with self.test_session():
      for args in [(x_, 0.), (0., x_)]:
        z = math_ops.reduce_sum(math_ops.abs(math_ops.complex(*args)))
        jacob_t, jacob_n = gradient_checker.compute_gradient(
            x_, list(x.shape), z, [1], x_init_value=x, delta=epsilon)
        self.assertAllClose(jacob_t, jacob_n, rtol=epsilon, atol=epsilon)

  def testGradient(self):
    # complex64
    data = np.arange(1, 2, 0.10).reshape([5, 2]).astype(np.float32)
    self._compareGradient(data)
    self._compareBroadcastGradient(data)
    # complex128
    data = np.arange(1, 2, 0.10).reshape([5, 2]).astype(np.float64)
    self._compareGradient(data)

  def _compareMulGradient(self, data):
    # data is a float matrix of shape [n, 4].  data[:, 0], data[:, 1],
    # data[:, 2], data[:, 3] are real parts of x, imaginary parts of
    # x, real parts of y and imaginary parts of y.
    with self.test_session():
      inp = ops.convert_to_tensor(data)
      xr, xi, yr, yi = array_ops.split(value=inp, num_or_size_splits=4, axis=1)

      def vec(x):  # Reshape to a vector
        return array_ops.reshape(x, [-1])

      xr, xi, yr, yi = vec(xr), vec(xi), vec(yr), vec(yi)

      def cplx(r, i):  # Combine to a complex vector
        return math_ops.complex(r, i)

      x, y = cplx(xr, xi), cplx(yr, yi)
      # z is x times y in complex plane.
      z = x * y
      # Defines the loss function as the sum of all coefficients of z.
      loss = math_ops.reduce_sum(math_ops.real(z) + math_ops.imag(z))
      epsilon = 0.005
      jacob_t, jacob_n = gradient_checker.compute_gradient(
          inp, list(data.shape), loss, [1], x_init_value=data, delta=epsilon)
    self.assertAllClose(jacob_t, jacob_n, rtol=epsilon, atol=epsilon)

  def testMulGradient(self):
    data = np.arange(1, 2, 0.125).reshape([2, 4]).astype(np.float32)
    self._compareMulGradient(data)


class AccumulateTest(test.TestCase):

  def testSimple(self):
    with self.test_session():
      random_arrays = [
          np.random.rand(16, 16, 16, 16).astype(np.float32) for _ in range(20)
      ]
      random_tensors = [
          ops.convert_to_tensor(
              x, dtype=dtypes_lib.float32) for x in random_arrays
      ]
      tf_val = math_ops.accumulate_n(random_tensors)
      np_val = random_arrays[0]
      for random_array in random_arrays[1:]:
        np_val += random_array
      self.assertAllClose(np_val, tf_val.eval())

  def testZeroArgs(self):
    with self.test_session():
      with self.assertRaises(ValueError):
        tf_val = math_ops.accumulate_n([])
        tf_val.eval()

  def testWrongShape(self):
    with self.test_session():
      with self.assertRaises(ValueError):
        a = variables.Variable(0.2)
        b = variables.Variable(0.1)
<<<<<<< HEAD
        tf_val = math_ops.accumulate_n([a,b], shape=[2,2]) # Should be shape=[]
=======
        tf_val = math_ops.accumulate_n(
            [a, b], shape=[2, 2])  # Should be shape=[]
>>>>>>> 0bfcea4b

  def testWrongType(self):
    with self.test_session():
      with self.assertRaises(TypeError):
        a = variables.Variable(0.2, dtype=np.float32)
        b = variables.Variable(0.1, dtype=np.float32)
<<<<<<< HEAD
        tf_val = math_ops.accumulate_n([a,b], tensor_dtype=np.int32) 

=======
        tf_val = math_ops.accumulate_n([a, b], tensor_dtype=np.int32)
>>>>>>> 0bfcea4b

  def testWrongTypeOneInput(self):
    # Scenario that used to trigger a bug, even when testWrongType() worked
    with self.test_session():
      with self.assertRaises(TypeError):
        a = variables.Variable(0.2, dtype=np.float32)
<<<<<<< HEAD
        tf_val = math_ops.accumulate_n([a], tensor_dtype=np.int32) 
=======
        tf_val = math_ops.accumulate_n([a], tensor_dtype=np.int32)
>>>>>>> 0bfcea4b


if __name__ == "__main__":
  test.main()<|MERGE_RESOLUTION|>--- conflicted
+++ resolved
@@ -1968,11 +1968,7 @@
     with self.test_session(use_gpu=use_gpu) as sess:
       inx = ops.convert_to_tensor(cplx)
       tf_angle = math_ops.angle(inx)
-<<<<<<< HEAD
       tf_angle_val = sess.run([tf_angle])
-=======
-      tf_angle_val = tf_angle.eval()
->>>>>>> 0bfcea4b
     self.assertAllEqual(np_angle, tf_angle_val)
     self.assertShapeEqual(np_angle, tf_angle)
 
@@ -2131,35 +2127,21 @@
       with self.assertRaises(ValueError):
         a = variables.Variable(0.2)
         b = variables.Variable(0.1)
-<<<<<<< HEAD
         tf_val = math_ops.accumulate_n([a,b], shape=[2,2]) # Should be shape=[]
-=======
-        tf_val = math_ops.accumulate_n(
-            [a, b], shape=[2, 2])  # Should be shape=[]
->>>>>>> 0bfcea4b
 
   def testWrongType(self):
     with self.test_session():
       with self.assertRaises(TypeError):
         a = variables.Variable(0.2, dtype=np.float32)
         b = variables.Variable(0.1, dtype=np.float32)
-<<<<<<< HEAD
         tf_val = math_ops.accumulate_n([a,b], tensor_dtype=np.int32) 
-
-=======
-        tf_val = math_ops.accumulate_n([a, b], tensor_dtype=np.int32)
->>>>>>> 0bfcea4b
 
   def testWrongTypeOneInput(self):
     # Scenario that used to trigger a bug, even when testWrongType() worked
     with self.test_session():
       with self.assertRaises(TypeError):
         a = variables.Variable(0.2, dtype=np.float32)
-<<<<<<< HEAD
         tf_val = math_ops.accumulate_n([a], tensor_dtype=np.int32) 
-=======
-        tf_val = math_ops.accumulate_n([a], tensor_dtype=np.int32)
->>>>>>> 0bfcea4b
 
 
 if __name__ == "__main__":

--- conflicted
+++ resolved
@@ -3941,22 +3941,6 @@
     A `Tensor`. Has the same type as `params`.
   """
   del validate_indices
-<<<<<<< HEAD
-  if compat.forward_compatible(2019, 11, 10):
-    if axis is None:
-      axis = batch_dims
-    if axis != 0:
-      return gen_array_ops.gather_v2(
-          params, indices, axis, batch_dims=batch_dims, name=name)
-    try:
-      # TODO(apassos) find a less bad way of detecting resource variables
-      # without introducing a circular dependency.
-      return params.sparse_read(indices, name=name)
-    except AttributeError:
-      return gen_array_ops.gather_v2(
-          params, indices, axis, name=name)
-=======
->>>>>>> 6ff86849
 
   if axis is None:
     axis = batch_dims
